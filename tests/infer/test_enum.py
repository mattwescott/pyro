from __future__ import absolute_import, division, print_function

import logging
import math
import timeit
from collections import defaultdict

import pytest
import torch
from torch.autograd import grad
from torch.distributions import constraints, kl_divergence

import pyro
import pyro.distributions as dist
import pyro.optim
import pyro.poutine as poutine
from pyro.distributions.testing.rejection_gamma import ShapeAugmentedGamma
from pyro.infer import SVI, config_enumerate
from pyro.infer.enum import iter_discrete_traces
from pyro.infer.traceenum_elbo import TraceEnum_ELBO
from pyro.infer.util import LAST_CACHE_SIZE
from pyro.util import torch_isnan
from tests.common import assert_equal, xfail_param

try:
    from contextlib import ExitStack  # python 3
except ImportError:
    from contextlib2 import ExitStack  # python 2

logger = logging.getLogger(__name__)


@pytest.mark.parametrize("depth", [1, 2, 3, 4, 5])
@pytest.mark.parametrize("graph_type", ["flat", "dense"])
def test_iter_discrete_traces_order(depth, graph_type):

    @config_enumerate
    def model(depth):
        for i in range(depth):
            pyro.sample("x{}".format(i), dist.Bernoulli(0.5))

    traces = list(iter_discrete_traces(graph_type, model, depth))

    assert len(traces) == 2 ** depth
    for trace in traces:
        sites = [name for name, site in trace.nodes.items() if site["type"] == "sample"]
        assert sites == ["x{}".format(i) for i in range(depth)]


@pytest.mark.parametrize("graph_type", ["flat", "dense"])
def test_iter_discrete_traces_scalar(graph_type):
    pyro.clear_param_store()

    @config_enumerate
    def model():
        p = pyro.param("p", torch.tensor(0.05))
        probs = pyro.param("probs", torch.tensor([0.1, 0.2, 0.3, 0.4]))
        x = pyro.sample("x", dist.Bernoulli(p))
        y = pyro.sample("y", dist.Categorical(probs))
        return dict(x=x, y=y)

    traces = list(iter_discrete_traces(graph_type, model))

    probs = pyro.param("probs")
    assert len(traces) == 2 * len(probs)


@pytest.mark.parametrize("graph_type", ["flat", "dense"])
@pytest.mark.parametrize("expand", [False, True])
def test_iter_discrete_traces_vector(expand, graph_type):
    pyro.clear_param_store()

    @config_enumerate(expand=expand)
    def model():
        p = pyro.param("p", torch.tensor([0.05, 0.15]))
        probs = pyro.param("probs", torch.tensor([[0.1, 0.2, 0.3, 0.4],
                                                  [0.4, 0.3, 0.2, 0.1]]))
        with pyro.iarange("iarange", 2):
            x = pyro.sample("x", dist.Bernoulli(p))
            y = pyro.sample("y", dist.Categorical(probs))
            if expand:
                assert x.size() == (2,)
                assert y.size() == (2,)
            else:
                assert x.shape == (1,)
                assert y.shape == (1,)
        return dict(x=x, y=y)

    traces = list(iter_discrete_traces(graph_type, model))

    probs = pyro.param("probs")
    assert len(traces) == 2 * probs.size(-1)


# The usual dist.Bernoulli avoids NANs by clamping log prob. This unsafe version
# allows us to test additional NAN avoidance in _compute_dice_elbo().
class UnsafeBernoulli(dist.Bernoulli):
    def log_prob(self, value):
        i = value.long()
        j = torch.arange(len(self.probs), dtype=torch.long)
        return torch.stack([(-self.probs).log1p(), self.probs.log()])[i, j]


@pytest.mark.parametrize('sample_shape', [(), (2,), (3, 4)])
def test_unsafe_bernoulli(sample_shape):
    logits = torch.randn(10)
    p = dist.Bernoulli(logits=logits)
    q = UnsafeBernoulli(logits=logits)
    x = p.sample(sample_shape)
    assert_equal(p.log_prob(x), q.log_prob(x))


@pytest.mark.parametrize("enumerate1", [None, "sequential", "parallel"])
def test_avoid_nan(enumerate1):
    pyro.clear_param_store()

    def model():
        p = torch.tensor([0.0, 0.5, 1.0])
        with pyro.iarange("batch", 3):
            pyro.sample("z", UnsafeBernoulli(p))

    @config_enumerate(default=enumerate1)
    def guide():
        p = pyro.param("p", torch.tensor([0.0, 0.5, 1.0], requires_grad=True))
        with pyro.iarange("batch", 3):
            pyro.sample("z", UnsafeBernoulli(p))

    elbo = TraceEnum_ELBO(max_iarange_nesting=1,
                          strict_enumeration_warning=any([enumerate1]))
    loss = elbo.loss(model, guide)
    assert not math.isnan(loss), loss
    loss = elbo.differentiable_loss(model, guide)
    assert not torch_isnan(loss), loss
    loss = elbo.loss_and_grads(model, guide)
    assert not math.isnan(loss), loss


# A simple Gaussian mixture model, with no vectorization.
def gmm_model(data, verbose=False):
    p = pyro.param("p", torch.tensor(0.3, requires_grad=True))
    scale = pyro.param("scale", torch.tensor(1.0, requires_grad=True))
    mus = torch.tensor([-1.0, 1.0])
    for i in pyro.irange("data", len(data)):
        z = pyro.sample("z_{}".format(i), dist.Bernoulli(p))
        z = z.long()
        if verbose:
            logger.debug("M{} z_{} = {}".format("  " * i, i, z.cpu().numpy()))
        pyro.sample("x_{}".format(i), dist.Normal(mus[z], scale), obs=data[i])


def gmm_guide(data, verbose=False):
    for i in pyro.irange("data", len(data)):
        p = pyro.param("p_{}".format(i), torch.tensor(0.6, requires_grad=True))
        z = pyro.sample("z_{}".format(i), dist.Bernoulli(p))
        z = z.long()
        if verbose:
            logger.debug("G{} z_{} = {}".format("  " * i, i, z.cpu().numpy()))


@pytest.mark.parametrize("data_size", [1, 2, 3])
@pytest.mark.parametrize("graph_type", ["flat", "dense"])
@pytest.mark.parametrize("model", [gmm_model, gmm_guide])
def test_gmm_iter_discrete_traces(data_size, graph_type, model):
    pyro.clear_param_store()
    data = torch.arange(0., float(data_size))
    model = config_enumerate(model)
    traces = list(iter_discrete_traces(graph_type, model, data=data, verbose=True))
    # This non-vectorized version is exponential in data_size:
    assert len(traces) == 2**data_size


# A Gaussian mixture model, with vectorized batching.
def gmm_batch_model(data):
    p = pyro.param("p", torch.tensor([0.3], requires_grad=True))
    p = torch.cat([p, 1 - p])
    scale = pyro.param("scale", torch.tensor([1.0], requires_grad=True))
    mus = torch.tensor([-1.0, 1.0])
    with pyro.iarange("data", len(data)) as batch:
        n = len(batch)
        z = pyro.sample("z", dist.OneHotCategorical(p).expand_by([n]))
        assert z.shape[-1] == 2
        loc = (z * mus).sum(-1)
        pyro.sample("x", dist.Normal(loc, scale.expand(n)), obs=data[batch])


def gmm_batch_guide(data):
    with pyro.iarange("data", len(data)) as batch:
        n = len(batch)
        probs = pyro.param("probs", torch.tensor(torch.ones(n, 1) * 0.6, requires_grad=True))
        probs = torch.cat([probs, 1 - probs], dim=1)
        z = pyro.sample("z", dist.OneHotCategorical(probs))
        assert z.shape[-1] == 2


@pytest.mark.parametrize("data_size", [1, 2, 3])
@pytest.mark.parametrize("graph_type", ["flat", "dense"])
@pytest.mark.parametrize("model", [gmm_batch_model, gmm_batch_guide])
def test_gmm_batch_iter_discrete_traces(model, data_size, graph_type):
    pyro.clear_param_store()
    data = torch.arange(0., float(data_size))
    model = config_enumerate(model)
    traces = list(iter_discrete_traces(graph_type, model, data=data))
    # This vectorized version is independent of data_size:
    assert len(traces) == 2


@pytest.mark.parametrize("model,guide", [
    (gmm_model, gmm_guide),
    (gmm_batch_model, gmm_batch_guide),
], ids=["single", "batch"])
@pytest.mark.parametrize("enumerate1", [None, "sequential", "parallel"])
def test_svi_step_smoke(model, guide, enumerate1):
    pyro.clear_param_store()
    data = torch.tensor([0.0, 1.0, 9.0])

    guide = config_enumerate(guide, default=enumerate1)
    optimizer = pyro.optim.Adam({"lr": .001})
    elbo = TraceEnum_ELBO(max_iarange_nesting=1,
                          strict_enumeration_warning=any([enumerate1]))
    inference = SVI(model, guide, optimizer, loss=elbo)
    inference.step(data)


@pytest.mark.parametrize("model,guide", [
    (gmm_model, gmm_guide),
    (gmm_batch_model, gmm_batch_guide),
], ids=["single", "batch"])
@pytest.mark.parametrize("enumerate1", [None, "sequential", "parallel"])
def test_differentiable_loss(model, guide, enumerate1):
    pyro.clear_param_store()
    data = torch.tensor([0.0, 1.0, 9.0])

    guide = config_enumerate(guide, default=enumerate1)
    elbo = TraceEnum_ELBO(max_iarange_nesting=1,
                          strict_enumeration_warning=any([enumerate1]))

    pyro.set_rng_seed(0)
    loss = elbo.differentiable_loss(model, guide, data)
    param_names = sorted(pyro.get_param_store().get_all_param_names())
    actual_loss = loss.item()
    actual_grads = grad(loss, [pyro.param(name).unconstrained() for name in param_names])

    pyro.set_rng_seed(0)
    expected_loss = elbo.loss_and_grads(model, guide, data)
    expected_grads = [pyro.param(name).unconstrained().grad for name in param_names]

    assert_equal(actual_loss, expected_loss)
    for name, actual_grad, expected_grad in zip(param_names, actual_grads, expected_grads):
        assert_equal(actual_grad, expected_grad, msg='bad {} gradient. Expected:\n{}\nActual:\n{}'.format(
            name, expected_grad, actual_grad))


@pytest.mark.parametrize("enumerate1", [None, "sequential", "parallel"])
def test_svi_step_guide_uses_grad(enumerate1):
    data = torch.tensor([0., 1., 3.])

    @poutine.broadcast
    def model():
        scale = pyro.param("scale")
        loc = pyro.sample("loc", dist.Normal(0., 10.))
        pyro.sample("b", dist.Bernoulli(0.5))
        with pyro.iarange("data", len(data)):
            pyro.sample("obs", dist.Normal(loc, scale), obs=data)

    @config_enumerate(default=enumerate1)
    def guide():
        p = pyro.param("p", torch.tensor(0.5), constraint=constraints.unit_interval)
        scale = pyro.param("scale", torch.tensor(1.0), constraint=constraints.positive)
        var = pyro.param("var", torch.tensor(1.0), constraint=constraints.positive)

        x = torch.tensor(0., requires_grad=True)
        prior = dist.Normal(0., 10.).log_prob(x)
        likelihood = dist.Normal(x, scale).log_prob(data).sum()
        loss = -(prior + likelihood)
        g = grad(loss, [x], create_graph=True)[0]
        H = grad(g, [x], create_graph=True)[0]
        loc = x.detach() - g / H  # newton step
        pyro.sample("loc", dist.Normal(loc, var))
        pyro.sample("b", dist.Bernoulli(p))

    elbo = TraceEnum_ELBO(max_iarange_nesting=1,
                          strict_enumeration_warning=any([enumerate1]))
    inference = SVI(model, guide, pyro.optim.Adam({}), elbo)
    inference.step()


@pytest.mark.parametrize('scale', [1, 10])
@pytest.mark.parametrize("method", ["loss", "differentiable_loss", "loss_and_grads"])
@pytest.mark.parametrize("enumerate1", [None, "sequential", "parallel"])
def test_elbo_bern(method, enumerate1, scale):
    pyro.clear_param_store()
    num_particles = 1 if enumerate1 else 10000
    prec = 0.001 if enumerate1 else 0.1
    q = pyro.param("q", torch.tensor(0.5, requires_grad=True))
    kl = kl_divergence(dist.Bernoulli(q), dist.Bernoulli(0.25))

    @poutine.scale(scale=scale)
    def model():
        with pyro.iarange("particles", num_particles):
            pyro.sample("z", dist.Bernoulli(0.25).expand_by([num_particles]))

    @config_enumerate(default=enumerate1)
    @poutine.scale(scale=scale)
    def guide():
        q = pyro.param("q")
        with pyro.iarange("particles", num_particles):
            pyro.sample("z", dist.Bernoulli(q).expand_by([num_particles]))

    elbo = TraceEnum_ELBO(max_iarange_nesting=1,
                          strict_enumeration_warning=any([enumerate1]))

    if method == "loss":
        actual = elbo.loss(model, guide) / num_particles
        expected = kl.item() * scale
        assert_equal(actual, expected, prec=prec, msg="".join([
            "\nexpected = {}".format(expected),
            "\n  actual = {}".format(actual),
        ]))
    else:
        if method == "differentiable_loss":
            loss = elbo.differentiable_loss(model, guide)
            actual = grad(loss, [q])[0] / num_particles
        elif method == "loss_and_grads":
            elbo.loss_and_grads(model, guide)
            actual = q.grad / num_particles
        expected = grad(kl, [q])[0] * scale
        assert_equal(actual, expected, prec=prec, msg="".join([
            "\nexpected = {}".format(expected.detach().cpu().numpy()),
            "\n  actual = {}".format(actual.detach().cpu().numpy()),
        ]))


@pytest.mark.parametrize("method", ["loss", "differentiable_loss", "loss_and_grads"])
@pytest.mark.parametrize("enumerate1", [None, "parallel"])
def test_elbo_normal(method, enumerate1):
    pyro.clear_param_store()
    num_particles = 1 if enumerate1 else 10000
    prec = 0.01
    q = pyro.param("q", torch.tensor(1., requires_grad=True))
    kl = kl_divergence(dist.Normal(q, 1.), dist.Normal(0., 1.))

    def model():
        with pyro.iarange("particles", num_particles):
            pyro.sample("z", dist.Normal(0., 1.).expand_by([num_particles]))

    @config_enumerate(default=enumerate1, num_samples=10000)
    def guide():
        q = pyro.param("q")
        with pyro.iarange("particles", num_particles):
            pyro.sample("z", dist.Normal(q, 1.).expand_by([num_particles]))

    elbo = TraceEnum_ELBO(max_iarange_nesting=1,
                          strict_enumeration_warning=any([enumerate1]))

    if method == "loss":
        actual = elbo.loss(model, guide) / num_particles
        expected = kl.item()
        assert_equal(actual, expected, prec=prec, msg="".join([
            "\nexpected = {}".format(expected),
            "\n  actual = {}".format(actual),
        ]))
    else:
        if method == "differentiable_loss":
            loss = elbo.differentiable_loss(model, guide)
            actual = grad(loss, [q])[0] / num_particles
        elif method == "loss_and_grads":
            elbo.loss_and_grads(model, guide)
            actual = q.grad / num_particles
        expected = grad(kl, [q])[0]
        assert_equal(actual, expected, prec=prec, msg="".join([
            "\nexpected = {}".format(expected.detach().cpu().numpy()),
            "\n  actual = {}".format(actual.detach().cpu().numpy()),
        ]))


@pytest.mark.parametrize("enumerate1,num_samples1", [
    (None, None),
    ("sequential", None),
    ("parallel", None),
    ("parallel", 300),
])
@pytest.mark.parametrize("enumerate2,num_samples2", [
    (None, None),
    ("sequential", None),
    ("parallel", None),
    ("parallel", 300),
])
@pytest.mark.parametrize("method", ["differentiable_loss", "loss_and_grads"])
def test_elbo_bern_bern(method, enumerate1, enumerate2, num_samples1, num_samples2):
    pyro.clear_param_store()
    if enumerate1 and enumerate2 and num_samples1 is None and num_samples2 is None:
        num_particles = 1
        prec = 0.001
    else:
        num_particles = 2 * 300 * 300
        for n in [num_samples1, num_samples2]:
            if n is not None:
                num_particles = num_particles // n
        prec = 0.1

    q = pyro.param("q", torch.tensor(0.75, requires_grad=True))

    def model():
        pyro.sample("x1", dist.Bernoulli(0.2))
        pyro.sample("x2", dist.Bernoulli(0.4))

    def guide():
        q = pyro.param("q")
        pyro.sample("x1", dist.Bernoulli(q), infer={"enumerate": enumerate1, "num_samples": num_samples1})
        pyro.sample("x2", dist.Bernoulli(q), infer={"enumerate": enumerate2, "num_samples": num_samples2})

    kl = sum(kl_divergence(dist.Bernoulli(q), dist.Bernoulli(p)) for p in [0.2, 0.4])
    expected_loss = kl.item()
    expected_grad = grad(kl, [q])[0]

    elbo = TraceEnum_ELBO(max_iarange_nesting=0,
                          num_particles=num_particles,
                          vectorize_particles=True,
                          strict_enumeration_warning=any([enumerate1, enumerate2]))
    if method == "differentiable_loss":
        loss = elbo.differentiable_loss(model, guide)
        actual_loss = loss.item()
        actual_grad = grad(loss, [q])[0]
    else:
        actual_loss = elbo.loss_and_grads(model, guide)
        actual_grad = q.grad

    assert_equal(actual_loss, expected_loss, prec=prec, msg="".join([
        "\nexpected loss = {}".format(expected_loss),
        "\n  actual loss = {}".format(actual_loss),
    ]))
    assert_equal(actual_grad, expected_grad, prec=prec, msg="".join([
        "\nexpected grads = {}".format(expected_grad.detach().cpu().numpy()),
        "\n  actual grads = {}".format(actual_grad.detach().cpu().numpy()),
    ]))


@pytest.mark.parametrize("enumerate1", [None, "sequential", "parallel"])
@pytest.mark.parametrize("enumerate2", [None, "sequential", "parallel"])
@pytest.mark.parametrize("enumerate3", [None, "sequential", "parallel"])
@pytest.mark.parametrize("method", ["differentiable_loss", "loss_and_grads"])
def test_elbo_berns(method, enumerate1, enumerate2, enumerate3):
    pyro.clear_param_store()
    num_particles = 1 if all([enumerate1, enumerate2, enumerate3]) else 10000
    prec = 0.001 if all([enumerate1, enumerate2, enumerate3]) else 0.1
    q = pyro.param("q", torch.tensor(0.75, requires_grad=True))

    def model():
        pyro.sample("x1", dist.Bernoulli(0.1))
        pyro.sample("x2", dist.Bernoulli(0.2))
        pyro.sample("x3", dist.Bernoulli(0.3))

    def guide():
        q = pyro.param("q")
        pyro.sample("x1", dist.Bernoulli(q), infer={"enumerate": enumerate1})
        pyro.sample("x2", dist.Bernoulli(q), infer={"enumerate": enumerate2})
        pyro.sample("x3", dist.Bernoulli(q), infer={"enumerate": enumerate3})

    kl = sum(kl_divergence(dist.Bernoulli(q), dist.Bernoulli(p)) for p in [0.1, 0.2, 0.3])
    expected_loss = kl.item()
    expected_grad = grad(kl, [q])[0]

    elbo = TraceEnum_ELBO(max_iarange_nesting=0,
                          num_particles=num_particles,
                          vectorize_particles=True,
                          strict_enumeration_warning=any([enumerate1, enumerate2, enumerate3]))
    if method == "differentiable_loss":
        loss = elbo.differentiable_loss(model, guide)
        actual_loss = loss.item()
        actual_grad = grad(loss, [q])[0]
    else:
        actual_loss = elbo.loss_and_grads(model, guide)
        actual_grad = q.grad

    assert_equal(actual_loss, expected_loss, prec=prec, msg="".join([
        "\nexpected loss = {}".format(expected_loss),
        "\n  actual loss = {}".format(actual_loss),
    ]))
    assert_equal(actual_grad, expected_grad, prec=prec, msg="".join([
        "\nexpected grads = {}".format(expected_grad.detach().cpu().numpy()),
        "\n  actual grads = {}".format(actual_grad.detach().cpu().numpy()),
    ]))


@pytest.mark.parametrize("max_iarange_nesting", [0, 1])
@pytest.mark.parametrize("enumerate1", ["sequential", "parallel"])
@pytest.mark.parametrize("enumerate2", ["sequential", "parallel"])
@pytest.mark.parametrize("enumerate3", ["sequential", "parallel"])
def test_elbo_categoricals(enumerate1, enumerate2, enumerate3, max_iarange_nesting):
    pyro.clear_param_store()
    p1 = torch.tensor([0.6, 0.4])
    p2 = torch.tensor([0.3, 0.3, 0.4])
    p3 = torch.tensor([0.1, 0.2, 0.3, 0.4])
    q1 = pyro.param("q1", torch.tensor([0.4, 0.6], requires_grad=True))
    q2 = pyro.param("q2", torch.tensor([0.4, 0.3, 0.3], requires_grad=True))
    q3 = pyro.param("q3", torch.tensor([0.4, 0.3, 0.2, 0.1], requires_grad=True))

    def model():
        pyro.sample("x1", dist.Categorical(p1))
        pyro.sample("x2", dist.Categorical(p2))
        pyro.sample("x3", dist.Categorical(p3))

    def guide():
        pyro.sample("x1", dist.Categorical(pyro.param("q1")), infer={"enumerate": enumerate1})
        pyro.sample("x2", dist.Categorical(pyro.param("q2")), infer={"enumerate": enumerate2})
        pyro.sample("x3", dist.Categorical(pyro.param("q3")), infer={"enumerate": enumerate3})

    kl = (kl_divergence(dist.Categorical(q1), dist.Categorical(p1)) +
          kl_divergence(dist.Categorical(q2), dist.Categorical(p2)) +
          kl_divergence(dist.Categorical(q3), dist.Categorical(p3)))
    expected_loss = kl.item()
    expected_grads = grad(kl, [q1, q2, q3])

    elbo = TraceEnum_ELBO(max_iarange_nesting=max_iarange_nesting,
                          strict_enumeration_warning=any([enumerate1, enumerate2, enumerate3]))
    actual_loss = elbo.loss_and_grads(model, guide)
    actual_grads = [q1.grad, q2.grad, q3.grad]

    assert_equal(actual_loss, expected_loss, prec=0.001, msg="".join([
        "\nexpected loss = {}".format(expected_loss),
        "\n  actual loss = {}".format(actual_loss),
    ]))
    for actual_grad, expected_grad in zip(actual_grads, expected_grads):
        assert_equal(actual_grad, expected_grad, prec=0.001, msg="".join([
            "\nexpected grad = {}".format(expected_grad.detach().cpu().numpy()),
            "\n  actual grad = {}".format(actual_grad.detach().cpu().numpy()),
        ]))


@pytest.mark.parametrize("enumerate1", [None, "parallel"])
@pytest.mark.parametrize("enumerate2", [None, "parallel"])
@pytest.mark.parametrize("enumerate3", [None, "parallel"])
@pytest.mark.parametrize("method", ["differentiable_loss", "loss_and_grads"])
def test_elbo_normals(method, enumerate1, enumerate2, enumerate3):
    pyro.clear_param_store()
    num_particles = 100 * 10 ** sum(1 for e in [enumerate1, enumerate2, enumerate3] if not e)
    prec = 0.1
    q = pyro.param("q", torch.tensor(0.0, requires_grad=True))

    def model():
        pyro.sample("x1", dist.Normal(0.25, 1.))
        pyro.sample("x2", dist.Normal(0.5, 1.))
        pyro.sample("x3", dist.Normal(1., 1.))

    def guide():
        q = pyro.param("q")
        pyro.sample("x1", dist.Normal(q, 1.), infer={"enumerate": enumerate1, "num_samples": 10})
        pyro.sample("x2", dist.Normal(q, 1.), infer={"enumerate": enumerate2, "num_samples": 10})
        pyro.sample("x3", dist.Normal(q, 1.), infer={"enumerate": enumerate3, "num_samples": 10})

    kl = sum(kl_divergence(dist.Normal(q, 1.), dist.Normal(p, 1.)) for p in [0.25, 0.5, 1.])
    expected_loss = kl.item()
    expected_grad = grad(kl, [q])[0]

    elbo = TraceEnum_ELBO(max_iarange_nesting=0,
                          num_particles=num_particles,
                          vectorize_particles=True,
                          strict_enumeration_warning=any([enumerate1, enumerate2, enumerate3]))
    if method == "differentiable_loss":
        loss = elbo.differentiable_loss(model, guide)
        actual_loss = loss.item()
        actual_grad = grad(loss, [q])[0]
    else:
        actual_loss = elbo.loss_and_grads(model, guide)
        actual_grad = q.grad

    assert_equal(actual_loss, expected_loss, prec=prec, msg="".join([
        "\nexpected loss = {}".format(expected_loss),
        "\n  actual loss = {}".format(actual_loss),
    ]))
    assert_equal(actual_grad, expected_grad, prec=prec, msg="".join([
        "\nexpected grads = {}".format(expected_grad.detach().cpu().numpy()),
        "\n  actual grads = {}".format(actual_grad.detach().cpu().numpy()),
    ]))


@pytest.mark.parametrize("enumerate1", [None, "sequential", "parallel"])
@pytest.mark.parametrize("enumerate2", [None, "sequential", "parallel"])
@pytest.mark.parametrize("iarange_dim", [1, 2])
def test_elbo_iarange(iarange_dim, enumerate1, enumerate2):
    pyro.clear_param_store()
    num_particles = 1 if all([enumerate1, enumerate2]) else 10000
    q = pyro.param("q", torch.tensor(0.75, requires_grad=True))
    p = 0.2693204236205713  # for which kl(Bernoulli(q), Bernoulli(p)) = 0.5

    def model():
        with pyro.iarange("particles", num_particles):
            pyro.sample("y", dist.Bernoulli(p).expand_by([num_particles]))
            with pyro.iarange("iarange", iarange_dim):
                pyro.sample("z", dist.Bernoulli(p).expand_by([iarange_dim, num_particles]))

    def guide():
        q = pyro.param("q")
        with pyro.iarange("particles", num_particles):
            pyro.sample("y", dist.Bernoulli(q).expand_by([num_particles]),
                        infer={"enumerate": enumerate1})
            with pyro.iarange("iarange", iarange_dim):
                pyro.sample("z", dist.Bernoulli(q).expand_by([iarange_dim, num_particles]),
                            infer={"enumerate": enumerate2})

    kl = (1 + iarange_dim) * kl_divergence(dist.Bernoulli(q), dist.Bernoulli(p))
    expected_loss = kl.item()
    expected_grad = grad(kl, [q])[0]

    elbo = TraceEnum_ELBO(max_iarange_nesting=2,
                          strict_enumeration_warning=any([enumerate1, enumerate2]))
    actual_loss = elbo.loss_and_grads(model, guide) / num_particles
    actual_grad = pyro.param('q').grad / num_particles

    assert_equal(actual_loss, expected_loss, prec=0.1, msg="".join([
        "\nexpected loss = {}".format(expected_loss),
        "\n  actual loss = {}".format(actual_loss),
    ]))
    assert_equal(actual_grad, expected_grad, prec=0.1, msg="".join([
        "\nexpected grad = {}".format(expected_grad.detach().cpu().numpy()),
        "\n  actual grad = {}".format(actual_grad.detach().cpu().numpy()),
    ]))


@pytest.mark.parametrize("enumerate2", [None, "sequential", "parallel"])
@pytest.mark.parametrize("enumerate1", [None, "sequential", "parallel"])
@pytest.mark.parametrize("irange_dim", [1, 2])
def test_elbo_irange(irange_dim, enumerate1, enumerate2):
    pyro.clear_param_store()
    num_particles = 1 if all([enumerate1, enumerate2]) else 10000
    q = pyro.param("q", torch.tensor(0.75, requires_grad=True))
    p = 0.2693204236205713  # for which kl(Bernoulli(q), Bernoulli(p)) = 0.5

    def model():
        with pyro.iarange("particles", num_particles):
            pyro.sample("x", dist.Bernoulli(p).expand_by([num_particles]))
            for i in pyro.irange("irange", irange_dim):
                pyro.sample("y_{}".format(i), dist.Bernoulli(p).expand_by([num_particles]))

    def guide():
        q = pyro.param("q")
        with pyro.iarange("particles", num_particles):
            pyro.sample("x", dist.Bernoulli(q).expand_by([num_particles]),
                        infer={"enumerate": enumerate1})
            for i in pyro.irange("irange", irange_dim):
                pyro.sample("y_{}".format(i), dist.Bernoulli(q).expand_by([num_particles]),
                            infer={"enumerate": enumerate2})

    kl = (1 + irange_dim) * kl_divergence(dist.Bernoulli(q), dist.Bernoulli(p))
    expected_loss = kl.item()
    expected_grad = grad(kl, [q])[0]

    elbo = TraceEnum_ELBO(max_iarange_nesting=1,
                          strict_enumeration_warning=any([enumerate1, enumerate2]))
    actual_loss = elbo.loss_and_grads(model, guide) / num_particles
    actual_grad = pyro.param('q').grad / num_particles

    assert_equal(actual_loss, expected_loss, prec=0.1, msg="".join([
        "\nexpected loss = {}".format(expected_loss),
        "\n  actual loss = {}".format(actual_loss),
    ]))
    assert_equal(actual_grad, expected_grad, prec=0.1, msg="".join([
        "\nexpected grad = {}".format(expected_grad.detach().cpu().numpy()),
        "\n  actual grad = {}".format(actual_grad.detach().cpu().numpy()),
    ]))


@pytest.mark.parametrize("enumerate4", [None, "sequential", "parallel"])
@pytest.mark.parametrize("enumerate3", [None, "sequential", "parallel"])
@pytest.mark.parametrize("enumerate2", [None, "sequential", "parallel"])
@pytest.mark.parametrize("enumerate1", [None, "sequential", "parallel"])
@pytest.mark.parametrize("inner_dim", [2])
@pytest.mark.parametrize("outer_dim", [2])
def test_elbo_iarange_iarange(outer_dim, inner_dim, enumerate1, enumerate2, enumerate3, enumerate4):
    pyro.clear_param_store()
    num_particles = 1 if all([enumerate1, enumerate2, enumerate3, enumerate4]) else 100000
    q = pyro.param("q", torch.tensor(0.75, requires_grad=True))
    p = 0.2693204236205713  # for which kl(Bernoulli(q), Bernoulli(p)) = 0.5

    @poutine.broadcast
    def model():
        d = dist.Bernoulli(p)
        context1 = pyro.iarange("outer", outer_dim, dim=-1)
        context2 = pyro.iarange("inner", inner_dim, dim=-2)
        pyro.sample("w", d)
        with context1:
            pyro.sample("x", d)
        with context2:
            pyro.sample("y", d)
        with context1, context2:
            pyro.sample("z", d)

    @poutine.broadcast
    def guide():
        d = dist.Bernoulli(pyro.param("q"))
        context1 = pyro.iarange("outer", outer_dim, dim=-1)
        context2 = pyro.iarange("inner", inner_dim, dim=-2)
        pyro.sample("w", d, infer={"enumerate": enumerate1})
        with context1:
            pyro.sample("x", d, infer={"enumerate": enumerate2})
        with context2:
            pyro.sample("y", d, infer={"enumerate": enumerate3})
        with context1, context2:
            pyro.sample("z", d, infer={"enumerate": enumerate4})

    kl_node = kl_divergence(dist.Bernoulli(q), dist.Bernoulli(p))
    kl = (1 + outer_dim + inner_dim + outer_dim * inner_dim) * kl_node
    expected_loss = kl.item()
    expected_grad = grad(kl, [q])[0]

    elbo = TraceEnum_ELBO(max_iarange_nesting=3,
                          num_particles=num_particles,
                          vectorize_particles=True,
                          strict_enumeration_warning=any([enumerate1, enumerate2, enumerate3]))
    actual_loss = elbo.loss_and_grads(model, guide)
    actual_grad = pyro.param('q').grad

    assert_equal(actual_loss, expected_loss, prec=0.1, msg="".join([
        "\nexpected loss = {}".format(expected_loss),
        "\n  actual loss = {}".format(actual_loss),
    ]))
    assert_equal(actual_grad, expected_grad, prec=0.1, msg="".join([
        "\nexpected grad = {}".format(expected_grad.detach().cpu().numpy()),
        "\n  actual grad = {}".format(actual_grad.detach().cpu().numpy()),
    ]))


@pytest.mark.parametrize("enumerate3", [None, "sequential", "parallel"])
@pytest.mark.parametrize("enumerate2", [None, "sequential", "parallel"])
@pytest.mark.parametrize("enumerate1", [None, "sequential", "parallel"])
@pytest.mark.parametrize("inner_dim", [2])
@pytest.mark.parametrize("outer_dim", [3])
def test_elbo_iarange_irange(outer_dim, inner_dim, enumerate1, enumerate2, enumerate3):
    pyro.clear_param_store()
    num_particles = 1 if all([enumerate1, enumerate2, enumerate3]) else 100000
    q = pyro.param("q", torch.tensor(0.75, requires_grad=True))
    p = 0.2693204236205713  # for which kl(Bernoulli(q), Bernoulli(p)) = 0.5

    def model():
        with pyro.iarange("particles", num_particles):
            pyro.sample("x", dist.Bernoulli(p).expand_by([num_particles]))
            with pyro.iarange("outer", outer_dim):
                pyro.sample("y", dist.Bernoulli(p).expand_by([outer_dim, num_particles]))
                for i in pyro.irange("inner", inner_dim):
                    pyro.sample("z_{}".format(i), dist.Bernoulli(p).expand_by([outer_dim, num_particles]))

    def guide():
        q = pyro.param("q")
        with pyro.iarange("particles", num_particles):
            pyro.sample("x", dist.Bernoulli(q).expand_by([num_particles]),
                        infer={"enumerate": enumerate1})
            with pyro.iarange("outer", outer_dim):
                pyro.sample("y", dist.Bernoulli(q).expand_by([outer_dim, num_particles]),
                            infer={"enumerate": enumerate2})
                for i in pyro.irange("inner", inner_dim):
                    pyro.sample("z_{}".format(i), dist.Bernoulli(q).expand_by([outer_dim, num_particles]),
                                infer={"enumerate": enumerate3})

    kl = (1 + outer_dim * (1 + inner_dim)) * kl_divergence(dist.Bernoulli(q), dist.Bernoulli(p))
    expected_loss = kl.item()
    expected_grad = grad(kl, [q])[0]

    elbo = TraceEnum_ELBO(max_iarange_nesting=2,
                          strict_enumeration_warning=any([enumerate1, enumerate2, enumerate3]))
    actual_loss = elbo.loss_and_grads(model, guide) / num_particles
    actual_grad = pyro.param('q').grad / num_particles

    assert_equal(actual_loss, expected_loss, prec=0.1, msg="".join([
        "\nexpected loss = {}".format(expected_loss),
        "\n  actual loss = {}".format(actual_loss),
    ]))
    assert_equal(actual_grad, expected_grad, prec=0.1, msg="".join([
        "\nexpected grad = {}".format(expected_grad.detach().cpu().numpy()),
        "\n  actual grad = {}".format(actual_grad.detach().cpu().numpy()),
    ]))


@pytest.mark.parametrize("enumerate3", [None, "sequential", "parallel"])
@pytest.mark.parametrize("enumerate2", [None, "sequential", "parallel"])
@pytest.mark.parametrize("enumerate1", [None, "sequential", "parallel"])
@pytest.mark.parametrize("inner_dim", [2])
@pytest.mark.parametrize("outer_dim", [2])
def test_elbo_irange_iarange(outer_dim, inner_dim, enumerate1, enumerate2, enumerate3):
    pyro.clear_param_store()
    num_particles = 1 if all([enumerate1, enumerate2, enumerate3]) else 50000
    q = pyro.param("q", torch.tensor(0.75, requires_grad=True))
    p = 0.2693204236205713  # for which kl(Bernoulli(q), Bernoulli(p)) = 0.5

    def model():
        with pyro.iarange("particles", num_particles):
            pyro.sample("x", dist.Bernoulli(p).expand_by([num_particles]))
            inner_iarange = pyro.iarange("inner", inner_dim)
            for i in pyro.irange("outer", outer_dim):
                pyro.sample("y_{}".format(i), dist.Bernoulli(p).expand_by([num_particles]))
                with inner_iarange:
                    pyro.sample("z_{}".format(i), dist.Bernoulli(p).expand_by([inner_dim, num_particles]))

    def guide():
        q = pyro.param("q")
        with pyro.iarange("particles", num_particles):
            pyro.sample("x", dist.Bernoulli(q).expand_by([num_particles]),
                        infer={"enumerate": enumerate1})
            inner_iarange = pyro.iarange("inner", inner_dim)
            for i in pyro.irange("outer", outer_dim):
                pyro.sample("y_{}".format(i), dist.Bernoulli(q).expand_by([num_particles]),
                            infer={"enumerate": enumerate2})
                with inner_iarange:
                    pyro.sample("z_{}".format(i), dist.Bernoulli(q).expand_by([inner_dim, num_particles]),
                                infer={"enumerate": enumerate3})

    kl = (1 + outer_dim * (1 + inner_dim)) * kl_divergence(dist.Bernoulli(q), dist.Bernoulli(p))
    expected_loss = kl.item()
    expected_grad = grad(kl, [q])[0]

    elbo = TraceEnum_ELBO(max_iarange_nesting=2,
                          strict_enumeration_warning=any([enumerate1, enumerate2, enumerate3]))
    actual_loss = elbo.loss_and_grads(model, guide) / num_particles
    actual_grad = pyro.param('q').grad / num_particles

    assert_equal(actual_loss, expected_loss, prec=0.1, msg="".join([
        "\nexpected loss = {}".format(expected_loss),
        "\n  actual loss = {}".format(actual_loss),
    ]))
    assert_equal(actual_grad, expected_grad, prec=0.1, msg="".join([
        "\nexpected grad = {}".format(expected_grad.detach().cpu().numpy()),
        "\n  actual grad = {}".format(actual_grad.detach().cpu().numpy()),
    ]))


@pytest.mark.parametrize("enumerate3", [None, "sequential", "parallel"])
@pytest.mark.parametrize("enumerate2", [None, "sequential", "parallel"])
@pytest.mark.parametrize("enumerate1", [None, "sequential", "parallel"])
@pytest.mark.parametrize("inner_dim", [2])
@pytest.mark.parametrize("outer_dim", [2])
def test_elbo_irange_irange(outer_dim, inner_dim, enumerate1, enumerate2, enumerate3):
    pyro.clear_param_store()
    num_particles = 1 if all([enumerate1, enumerate2, enumerate3]) else 50000
    q = pyro.param("q", torch.tensor(0.75, requires_grad=True))
    p = 0.2693204236205713  # for which kl(Bernoulli(q), Bernoulli(p)) = 0.5

    def model():
        with pyro.iarange("particles", num_particles):
            pyro.sample("x", dist.Bernoulli(p).expand_by([num_particles]))
            inner_irange = pyro.irange("inner", outer_dim)
            for i in pyro.irange("outer", inner_dim):
                pyro.sample("y_{}".format(i), dist.Bernoulli(p).expand_by([num_particles]))
                for j in inner_irange:
                    pyro.sample("z_{}_{}".format(i, j), dist.Bernoulli(p).expand_by([num_particles]))

    def guide():
        q = pyro.param("q")
        with pyro.iarange("particles", num_particles):
            pyro.sample("x", dist.Bernoulli(q).expand_by([num_particles]),
                        infer={"enumerate": enumerate1})
            inner_irange = pyro.irange("inner", inner_dim)
            for i in pyro.irange("outer", outer_dim):
                pyro.sample("y_{}".format(i), dist.Bernoulli(q).expand_by([num_particles]),
                            infer={"enumerate": enumerate2})
                for j in inner_irange:
                    pyro.sample("z_{}_{}".format(i, j), dist.Bernoulli(q).expand_by([num_particles]),
                                infer={"enumerate": enumerate3})

    kl = (1 + outer_dim * (1 + inner_dim)) * kl_divergence(dist.Bernoulli(q), dist.Bernoulli(p))
    expected_loss = kl.item()
    expected_grad = grad(kl, [q])[0]

    elbo = TraceEnum_ELBO(max_iarange_nesting=1,
                          strict_enumeration_warning=any([enumerate1, enumerate2, enumerate3]))
    actual_loss = elbo.loss_and_grads(model, guide) / num_particles
    actual_grad = pyro.param('q').grad / num_particles

    assert_equal(actual_loss, expected_loss, prec=0.1, msg="".join([
        "\nexpected loss = {}".format(expected_loss),
        "\n  actual loss = {}".format(actual_loss),
    ]))
    assert_equal(actual_grad, expected_grad, prec=0.1, msg="".join([
        "\nexpected grad = {}".format(expected_grad.detach().cpu().numpy()),
        "\n  actual grad = {}".format(actual_grad.detach().cpu().numpy()),
    ]))


@pytest.mark.parametrize("pi1", [0.33, 0.43])
@pytest.mark.parametrize("pi2", [0.55, 0.27])
@pytest.mark.parametrize("enumerate1", [None, "sequential", "parallel"])
def test_non_mean_field_bern_bern_elbo_gradient(enumerate1, pi1, pi2):
    pyro.clear_param_store()
    num_particles = 1 if enumerate1 else 20000

    def model():
        with pyro.iarange("particles", num_particles):
            y = pyro.sample("y", dist.Bernoulli(0.33).expand_by([num_particles]))
            pyro.sample("z", dist.Bernoulli(0.55 * y + 0.10))

    def guide():
        q1 = pyro.param("q1", torch.tensor(pi1, requires_grad=True))
        q2 = pyro.param("q2", torch.tensor(pi2, requires_grad=True))
        with pyro.iarange("particles", num_particles):
            y = pyro.sample("y", dist.Bernoulli(q1).expand_by([num_particles]))
            pyro.sample("z", dist.Bernoulli(q2 * y + 0.10))

    logger.info("Computing gradients using surrogate loss")
    elbo = TraceEnum_ELBO(max_iarange_nesting=1,
                          strict_enumeration_warning=any([enumerate1]))
    elbo.loss_and_grads(model, config_enumerate(guide, default=enumerate1))
    actual_grad_q1 = pyro.param('q1').grad / num_particles
    actual_grad_q2 = pyro.param('q2').grad / num_particles

    logger.info("Computing analytic gradients")
    q1 = torch.tensor(pi1, requires_grad=True)
    q2 = torch.tensor(pi2, requires_grad=True)
    elbo = kl_divergence(dist.Bernoulli(q1), dist.Bernoulli(0.33))
    elbo = elbo + q1 * kl_divergence(dist.Bernoulli(q2 + 0.10), dist.Bernoulli(0.65))
    elbo = elbo + (1.0 - q1) * kl_divergence(dist.Bernoulli(0.10), dist.Bernoulli(0.10))
    expected_grad_q1, expected_grad_q2 = grad(elbo, [q1, q2])

    prec = 0.03 if enumerate1 is None else 0.001

    assert_equal(actual_grad_q1, expected_grad_q1, prec=prec, msg="".join([
        "\nq1 expected = {}".format(expected_grad_q1.data.cpu().numpy()),
        "\nq1  actual = {}".format(actual_grad_q1.data.cpu().numpy()),
    ]))
    assert_equal(actual_grad_q2, expected_grad_q2, prec=prec, msg="".join([
        "\nq2 expected = {}".format(expected_grad_q2.data.cpu().numpy()),
        "\nq2   actual = {}".format(actual_grad_q2.data.cpu().numpy()),
    ]))


@pytest.mark.parametrize("pi1", [0.33, 0.44])
@pytest.mark.parametrize("pi2", [0.55, 0.39])
@pytest.mark.parametrize("pi3", [0.22, 0.29])
@pytest.mark.parametrize("enumerate1,num_samples", [
    (None, None),
    ("sequential", None),
    ("parallel", None),
    ("parallel", 2),
])
def test_non_mean_field_bern_normal_elbo_gradient(enumerate1, pi1, pi2, pi3, num_samples):
    pyro.clear_param_store()
    include_z = True
    num_particles = 10000

    def model():
        with pyro.iarange("particles", num_particles):
            q3 = pyro.param("q3", torch.tensor(pi3, requires_grad=True))
            y = pyro.sample("y", dist.Bernoulli(q3).expand_by([num_particles]))
            if include_z:
                pyro.sample("z", dist.Normal(0.55 * y + q3, 1.0))

    def guide():
        q1 = pyro.param("q1", torch.tensor(pi1, requires_grad=True))
        q2 = pyro.param("q2", torch.tensor(pi2, requires_grad=True))
        with pyro.iarange("particles", num_particles):
            y = pyro.sample("y", dist.Bernoulli(q1).expand_by([num_particles]), infer={"enumerate": enumerate1})
            if include_z:
                pyro.sample("z", dist.Normal(q2 * y + 0.10, 1.0))

    logger.info("Computing gradients using surrogate loss")
    elbo = TraceEnum_ELBO(max_iarange_nesting=1,
                          strict_enumeration_warning=any([enumerate1]))
    elbo.loss_and_grads(model, guide)
    actual_grad_q1 = pyro.param('q1').grad / num_particles
    if include_z:
        actual_grad_q2 = pyro.param('q2').grad / num_particles
    actual_grad_q3 = pyro.param('q3').grad / num_particles

    logger.info("Computing analytic gradients")
    q1 = torch.tensor(pi1, requires_grad=True)
    q2 = torch.tensor(pi2, requires_grad=True)
    q3 = torch.tensor(pi3, requires_grad=True)
    elbo = kl_divergence(dist.Bernoulli(q1), dist.Bernoulli(q3))
    if include_z:
        elbo = elbo + q1 * kl_divergence(dist.Normal(q2 + 0.10, 1.0), dist.Normal(q3 + 0.55, 1.0))
        elbo = elbo + (1.0 - q1) * kl_divergence(dist.Normal(0.10, 1.0), dist.Normal(q3, 1.0))
        expected_grad_q1, expected_grad_q2, expected_grad_q3 = grad(elbo, [q1, q2, q3])
    else:
        expected_grad_q1, expected_grad_q3 = grad(elbo, [q1, q3])

    prec = 0.04 if enumerate1 is None else 0.02

    assert_equal(actual_grad_q1, expected_grad_q1, prec=prec, msg="".join([
        "\nq1 expected = {}".format(expected_grad_q1.data.cpu().numpy()),
        "\nq1   actual = {}".format(actual_grad_q1.data.cpu().numpy()),
    ]))
    if include_z:
        assert_equal(actual_grad_q2, expected_grad_q2, prec=prec, msg="".join([
            "\nq2 expected = {}".format(expected_grad_q2.data.cpu().numpy()),
            "\nq2   actual = {}".format(actual_grad_q2.data.cpu().numpy()),
        ]))
    assert_equal(actual_grad_q3, expected_grad_q3, prec=prec, msg="".join([
        "\nq3 expected = {}".format(expected_grad_q3.data.cpu().numpy()),
        "\nq3   actual = {}".format(actual_grad_q3.data.cpu().numpy()),
    ]))


@pytest.mark.parametrize("pi1", [0.33, 0.41])
@pytest.mark.parametrize("pi2", [0.44, 0.17])
@pytest.mark.parametrize("pi3", [0.22, 0.29])
def test_non_mean_field_normal_bern_elbo_gradient(pi1, pi2, pi3):

    def model(num_particles):
        with pyro.iarange("particles", num_particles):
            q3 = pyro.param("q3", torch.tensor(pi3, requires_grad=True))
            q4 = pyro.param("q4", torch.tensor(0.5 * (pi1 + pi2), requires_grad=True))
            z = pyro.sample("z", dist.Normal(q3, 1.0).expand_by([num_particles]))
            zz = torch.exp(z) / (1.0 + torch.exp(z))
            pyro.sample("y", dist.Bernoulli(q4 * zz))

    def guide(num_particles):
        q1 = pyro.param("q1", torch.tensor(pi1, requires_grad=True))
        q2 = pyro.param("q2", torch.tensor(pi2, requires_grad=True))
        with pyro.iarange("particles", num_particles):
            z = pyro.sample("z", dist.Normal(q2, 1.0).expand_by([num_particles]))
            zz = torch.exp(z) / (1.0 + torch.exp(z))
            pyro.sample("y", dist.Bernoulli(q1 * zz))

    qs = ['q1', 'q2', 'q3', 'q4']
    results = {}

    for ed, num_particles in zip([None, 'parallel', 'sequential'], [30000, 20000, 20000]):
        pyro.clear_param_store()
        elbo = TraceEnum_ELBO(max_iarange_nesting=1,
                              strict_enumeration_warning=any([ed]))
        elbo.loss_and_grads(model, config_enumerate(guide, default=ed), num_particles)
        results[str(ed)] = {}
        for q in qs:
            results[str(ed)]['actual_grad_%s' % q] = pyro.param(q).grad.detach().cpu().numpy() / num_particles

    prec = 0.03
    for ed in ['parallel', 'sequential']:
        logger.info('\n*** {} ***'.format(ed))
        for q in qs:
            logger.info("[{}] actual: {}".format(q, results[ed]['actual_grad_%s' % q]))
            assert_equal(results[ed]['actual_grad_%s' % q], results['None']['actual_grad_%s' % q], prec=prec,
                         msg="".join([
                             "\nexpected (MC estimate) = {}".format(results['None']['actual_grad_%s' % q]),
                             "\n  actual ({} estimate) = {}".format(ed, results[ed]['actual_grad_%s' % q]),
                         ]))


@pytest.mark.parametrize("enumerate1", [None, "sequential", "parallel"])
def test_elbo_rsvi(enumerate1):
    pyro.clear_param_store()
    num_particles = 40000
    prec = 0.01 if enumerate1 else 0.02
    q = pyro.param("q", torch.tensor(0.5, requires_grad=True))
    a = pyro.param("a", torch.tensor(1.5, requires_grad=True))
    kl1 = kl_divergence(dist.Bernoulli(q), dist.Bernoulli(0.25))
    kl2 = kl_divergence(dist.Gamma(a, 1.0), dist.Gamma(0.5, 1.0))

    def model():
        with pyro.iarange("particles", num_particles):
            pyro.sample("z", dist.Bernoulli(0.25).expand_by([num_particles]))
            pyro.sample("y", dist.Gamma(0.50, 1.0).expand_by([num_particles]))

    @config_enumerate(default=enumerate1)
    def guide():
        q = pyro.param("q")
        a = pyro.param("a")
        with pyro.iarange("particles", num_particles):
            pyro.sample("z", dist.Bernoulli(q).expand_by([num_particles]))
            pyro.sample("y", ShapeAugmentedGamma(a, torch.tensor(1.0)).expand_by([num_particles]))

    elbo = TraceEnum_ELBO(max_iarange_nesting=1,
                          strict_enumeration_warning=any([enumerate1]))
    elbo.loss_and_grads(model, guide)

    actual_q = q.grad / num_particles
    expected_q = grad(kl1, [q])[0]
    assert_equal(actual_q, expected_q, prec=prec, msg="".join([
        "\nexpected q.grad = {}".format(expected_q.detach().cpu().numpy()),
        "\n  actual q.grad = {}".format(actual_q.detach().cpu().numpy()),
    ]))
    actual_a = a.grad / num_particles
    expected_a = grad(kl2, [a])[0]
    assert_equal(actual_a, expected_a, prec=prec, msg="".join([
        "\nexpected a.grad= {}".format(expected_a.detach().cpu().numpy()),
        "\n  actual a.grad = {}".format(actual_a.detach().cpu().numpy()),
    ]))


@pytest.mark.parametrize("enumerate1,num_steps,expand", [
    ("sequential", 2, True),
    ("sequential", 2, False),
    ("sequential", 3, True),
    ("sequential", 3, False),
    ("parallel", 2, True),
    ("parallel", 2, False),
    ("parallel", 3, True),
    ("parallel", 3, False),
    ("parallel", 10, False),
    ("parallel", 20, False),
    ("parallel", 30, False),
])
def test_elbo_hmm_in_model(enumerate1, num_steps, expand):
    pyro.clear_param_store()
    data = torch.ones(num_steps)
    init_probs = torch.tensor([0.5, 0.5])

    def model(data):
        transition_probs = pyro.param("transition_probs",
                                      torch.tensor([[0.9, 0.1], [0.1, 0.9]]),
                                      constraint=constraints.simplex)
        locs = pyro.param("obs_locs", torch.tensor([-1.0, 1.0]))
        scale = pyro.param("obs_scale", torch.tensor(1.0),
                           constraint=constraints.positive)

        x = None
        for i, y in enumerate(data):
            probs = init_probs if x is None else transition_probs[x]
            x = pyro.sample("x_{}".format(i), dist.Categorical(probs))
            pyro.sample("y_{}".format(i), dist.Normal(locs[x], scale), obs=y)

    @config_enumerate(default=enumerate1, expand=expand)
    def guide(data):
        mean_field_probs = pyro.param("mean_field_probs", torch.ones(num_steps, 2) / 2,
                                      constraint=constraints.simplex)
        for i in range(num_steps):
            pyro.sample("x_{}".format(i), dist.Categorical(mean_field_probs[i]))

    elbo = TraceEnum_ELBO(max_iarange_nesting=0)
    elbo.loss_and_grads(model, guide, data)

    expected_unconstrained_grads = {
        "transition_probs": torch.tensor([[0.2, -0.2], [-0.2, 0.2]]) * (num_steps - 1),
        "obs_locs": torch.tensor([-num_steps, 0]),
        "obs_scale": torch.tensor(-num_steps),
        "mean_field_probs": torch.tensor([[0.5, -0.5]] * num_steps),
    }

    for name, value in pyro.get_param_store().named_parameters():
        actual = value.grad
        expected = expected_unconstrained_grads[name]
        assert_equal(actual, expected, msg=''.join([
            '\nexpected {}.grad = {}'.format(name, expected.cpu().numpy()),
            '\n  actual {}.grad = {}'.format(name, actual.detach().cpu().numpy()),
        ]))


@pytest.mark.parametrize("enumerate1,num_steps,expand", [
    ("sequential", 2, True),
    ("sequential", 2, False),
    ("sequential", 3, True),
    ("sequential", 3, False),
    ("parallel", 2, True),
    ("parallel", 2, False),
    ("parallel", 3, True),
    ("parallel", 3, False),
    ("parallel", 10, False),
    ("parallel", 20, False),
    ("parallel", 30, False),
    ("parallel", 40, False),
    ("parallel", 50, False),
])
def test_elbo_hmm_in_guide(enumerate1, num_steps, expand):
    pyro.clear_param_store()
    data = torch.ones(num_steps)
    init_probs = torch.tensor([0.5, 0.5])

    def model(data):
        transition_probs = pyro.param("transition_probs",
                                      torch.tensor([[0.75, 0.25], [0.25, 0.75]]),
                                      constraint=constraints.simplex)
        emission_probs = pyro.param("emission_probs",
                                    torch.tensor([[0.75, 0.25], [0.25, 0.75]]),
                                    constraint=constraints.simplex)
        x = None
        for i, y in enumerate(data):
            probs = init_probs if x is None else transition_probs[x]
            x = pyro.sample("x_{}".format(i), dist.Categorical(probs))
            pyro.sample("y_{}".format(i), dist.Categorical(emission_probs[x]), obs=y)

    @config_enumerate(default=enumerate1, expand=expand)
    def guide(data):
        transition_probs = pyro.param("transition_probs",
                                      torch.tensor([[0.75, 0.25], [0.25, 0.75]]),
                                      constraint=constraints.simplex)
        x = None
        for i, y in enumerate(data):
            probs = init_probs if x is None else transition_probs[x]
            x = pyro.sample("x_{}".format(i), dist.Categorical(probs))

    elbo = TraceEnum_ELBO(max_iarange_nesting=0)
    elbo.loss_and_grads(model, guide, data)

    # These golden values simply test agreement between parallel and sequential.
    expected_grads = {
        2: {
            "transition_probs": [[0.1029949, -0.1029949], [0.1029949, -0.1029949]],
            "emission_probs": [[0.75, -0.75], [0.25, -0.25]],
        },
        3: {
            "transition_probs": [[0.25748726, -0.25748726], [0.25748726, -0.25748726]],
            "emission_probs": [[1.125, -1.125], [0.375, -0.375]],
        },
        10: {
            "transition_probs": [[1.64832076, -1.64832076], [1.64832076, -1.64832076]],
            "emission_probs": [[3.75, -3.75], [1.25, -1.25]],
        },
        20: {
            "transition_probs": [[3.70781687, -3.70781687], [3.70781687, -3.70781687]],
            "emission_probs": [[7.5, -7.5], [2.5, -2.5]],
        },
        22: {
            "transition_probs": [[4.11979618, -4.11979618], [4.11979618, -4.11979618]],
            "emission_probs": [[8.25, -8.25], [2.75, -2.75]],
        },
        30: {
            "transition_probs": [[5.76771452, -5.76771452], [5.76771452, -5.76771452]],
            "emission_probs": [[11.25, -11.25], [3.75, -3.75]],
        },
    }

    if num_steps not in expected_grads:
        return
    for name, value in pyro.get_param_store().named_parameters():
        actual = value.grad
        expected = torch.tensor(expected_grads[num_steps][name])
        assert_equal(actual, expected, msg=''.join([
            '\nexpected {}.grad = {}'.format(name, expected.cpu().numpy()),
            '\n  actual {}.grad = {}'.format(name, actual.detach().cpu().numpy()),
        ]))


@pytest.mark.parametrize('num_steps', [2, 3, 4, 5, 10, 20, 30])
def test_hmm_enumerate_model(num_steps):
    data = dist.Categorical(torch.tensor([0.5, 0.5])).sample((num_steps,))

    @config_enumerate(default="parallel")
    def model(data):
        transition_probs = pyro.param("transition_probs",
                                      torch.tensor([[0.75, 0.25], [0.25, 0.75]]),
                                      constraint=constraints.simplex)
        emission_probs = pyro.param("emission_probs",
                                    torch.tensor([[0.75, 0.25], [0.25, 0.75]]),
                                    constraint=constraints.simplex)
        x = 0
        for t, y in enumerate(data):
            x = pyro.sample("x_{}".format(t), dist.Categorical(transition_probs[x]))
            pyro.sample("y_{}".format(t), dist.Categorical(emission_probs[x]), obs=y)
            print('{}\t{}'.format(t, tuple(x.shape)))

    def guide(data):
        pass

    elbo = TraceEnum_ELBO(max_iarange_nesting=0)
    elbo.differentiable_loss(model, guide, data)


@pytest.mark.parametrize('num_steps', [2, 3, 4, 5, 10, 20, 30])
def test_hmm_enumerate_model_and_guide(num_steps):
    data = dist.Categorical(torch.tensor([0.5, 0.5])).sample((num_steps,))

    def model(data):
        transition_probs = pyro.param("transition_probs",
                                      torch.tensor([[0.75, 0.25], [0.25, 0.75]]),
                                      constraint=constraints.simplex)
        emission_probs = pyro.param("emission_probs",
                                    torch.tensor([[0.75, 0.25], [0.25, 0.75]]),
                                    constraint=constraints.simplex)
        x = pyro.sample("x", dist.Categorical(torch.tensor([0.5, 0.5])))
        print('-1\t{}'.format(tuple(x.shape)))
        for t, y in enumerate(data):
            x = pyro.sample("x_{}".format(t), dist.Categorical(transition_probs[x]),
                            infer={"enumerate": "parallel"})
            pyro.sample("y_{}".format(t), dist.Categorical(emission_probs[x]), obs=y)
            print('{}\t{}'.format(t, tuple(x.shape)))

    def guide(data):
        init_probs = pyro.param("init_probs",
                                torch.tensor([0.75, 0.25]),
                                constraint=constraints.simplex)
        pyro.sample("x", dist.Categorical(init_probs),
                    infer={"enumerate": "parallel"})

    elbo = TraceEnum_ELBO(max_iarange_nesting=0)
    elbo.differentiable_loss(model, guide, data)


def _check_loss_and_grads(expected_loss, actual_loss):
    assert_equal(actual_loss, expected_loss,
                 msg='Expected:\n{}\nActual:\n{}'.format(expected_loss.detach().cpu().numpy(),
                                                         actual_loss.detach().cpu().numpy()))

    names = pyro.get_param_store().get_all_param_names()
    params = [pyro.param(name).unconstrained() for name in names]
    actual_grads = grad(actual_loss, params, allow_unused=True, retain_graph=True)
    expected_grads = grad(expected_loss, params, allow_unused=True, retain_graph=True)
    for name, actual_grad, expected_grad in zip(names, actual_grads, expected_grads):
        if actual_grad is None or expected_grad is None:
            continue
        assert_equal(actual_grad, expected_grad,
                     msg='{}\nExpected:\n{}\nActual:\n{}'.format(name,
                                                                 expected_grad.detach().cpu().numpy(),
                                                                 actual_grad.detach().cpu().numpy()))


@pytest.mark.parametrize('scale', [1, 10])
def test_elbo_enumerate_1(scale):
    pyro.param("guide_probs_x",
               torch.tensor([0.1, 0.9]),
               constraint=constraints.simplex)
    pyro.param("model_probs_x",
               torch.tensor([0.4, 0.6]),
               constraint=constraints.simplex)
    pyro.param("model_probs_y",
               torch.tensor([[0.75, 0.25], [0.55, 0.45]]),
               constraint=constraints.simplex)
    pyro.param("model_probs_z",
               torch.tensor([0.3, 0.7]),
               constraint=constraints.simplex)

    @poutine.scale(scale=scale)
    def auto_model():
        probs_x = pyro.param("model_probs_x")
        probs_y = pyro.param("model_probs_y")
        probs_z = pyro.param("model_probs_z")
        x = pyro.sample("x", dist.Categorical(probs_x))
        pyro.sample("y", dist.Categorical(probs_y[x]),
                    infer={"enumerate": "parallel"})
        pyro.sample("z", dist.Categorical(probs_z), obs=torch.tensor(0))

    @poutine.scale(scale=scale)
    def hand_model():
        probs_x = pyro.param("model_probs_x")
        probs_z = pyro.param("model_probs_z")
        pyro.sample("x", dist.Categorical(probs_x))
        pyro.sample("z", dist.Categorical(probs_z), obs=torch.tensor(0))

    @config_enumerate(default="parallel")
    @poutine.scale(scale=scale)
    def guide():
        probs_x = pyro.param("guide_probs_x")
        pyro.sample("x", dist.Categorical(probs_x))

    elbo = TraceEnum_ELBO(max_iarange_nesting=0, strict_enumeration_warning=False)
    auto_loss = elbo.differentiable_loss(auto_model, guide)
    hand_loss = elbo.differentiable_loss(hand_model, guide)
    _check_loss_and_grads(hand_loss, auto_loss)


@pytest.mark.parametrize('scale', [1, 10])
def test_elbo_enumerate_2(scale):
    pyro.param("guide_probs_x",
               torch.tensor([0.1, 0.9]),
               constraint=constraints.simplex)
    pyro.param("model_probs_x",
               torch.tensor([0.4, 0.6]),
               constraint=constraints.simplex)
    pyro.param("model_probs_y",
               torch.tensor([[0.75, 0.25], [0.55, 0.45]]),
               constraint=constraints.simplex)
    pyro.param("model_probs_z",
               torch.tensor([[0.3, 0.7], [0.2, 0.8]]),
               constraint=constraints.simplex)

    @poutine.scale(scale=scale)
    def auto_model():
        probs_x = pyro.param("model_probs_x")
        probs_y = pyro.param("model_probs_y")
        probs_z = pyro.param("model_probs_z")
        x = pyro.sample("x", dist.Categorical(probs_x))
        y = pyro.sample("y", dist.Categorical(probs_y[x]),
                        infer={"enumerate": "parallel"})
        pyro.sample("z", dist.Categorical(probs_z[y]), obs=torch.tensor(0))

    @poutine.scale(scale=scale)
    def hand_model():
        probs_x = pyro.param("model_probs_x")
        probs_y = pyro.param("model_probs_y")
        probs_z = pyro.param("model_probs_z")
        probs_yz = probs_y.mm(probs_z)
        x = pyro.sample("x", dist.Categorical(probs_x))
        pyro.sample("z", dist.Categorical(probs_yz[x]), obs=torch.tensor(0))

    @config_enumerate(default="parallel")
    @poutine.scale(scale=scale)
    def guide():
        probs_x = pyro.param("guide_probs_x")
        pyro.sample("x", dist.Categorical(probs_x))

    elbo = TraceEnum_ELBO(max_iarange_nesting=0, strict_enumeration_warning=False)
    auto_loss = elbo.differentiable_loss(auto_model, guide)
    hand_loss = elbo.differentiable_loss(hand_model, guide)
    _check_loss_and_grads(hand_loss, auto_loss)


@pytest.mark.parametrize('scale', [1, 10])
def test_elbo_enumerate_3(scale):
    pyro.param("guide_probs_x",
               torch.tensor([0.1, 0.9]),
               constraint=constraints.simplex)
    pyro.param("model_probs_x",
               torch.tensor([0.4, 0.6]),
               constraint=constraints.simplex)
    pyro.param("model_probs_y",
               torch.tensor([[0.75, 0.25], [0.55, 0.45]]),
               constraint=constraints.simplex)
    pyro.param("model_probs_z",
               torch.tensor([[0.3, 0.7], [0.2, 0.8]]),
               constraint=constraints.simplex)

    def auto_model():
        probs_x = pyro.param("model_probs_x")
        probs_y = pyro.param("model_probs_y")
        probs_z = pyro.param("model_probs_z")
        x = pyro.sample("x", dist.Categorical(probs_x))
        with poutine.scale(scale=scale):
            y = pyro.sample("y", dist.Categorical(probs_y[x]),
                            infer={"enumerate": "parallel"})
            pyro.sample("z", dist.Categorical(probs_z[y]), obs=torch.tensor(0))

    def hand_model():
        probs_x = pyro.param("model_probs_x")
        probs_y = pyro.param("model_probs_y")
        probs_z = pyro.param("model_probs_z")
        probs_yz = probs_y.mm(probs_z)
        x = pyro.sample("x", dist.Categorical(probs_x))
        with poutine.scale(scale=scale):
            pyro.sample("z", dist.Categorical(probs_yz[x]), obs=torch.tensor(0))

    @config_enumerate(default="parallel")
    def guide():
        probs_x = pyro.param("guide_probs_x")
        pyro.sample("x", dist.Categorical(probs_x))

    elbo = TraceEnum_ELBO(max_iarange_nesting=0, strict_enumeration_warning=False)
    auto_loss = elbo.differentiable_loss(auto_model, guide)
    hand_loss = elbo.differentiable_loss(hand_model, guide)
    _check_loss_and_grads(hand_loss, auto_loss)


@pytest.mark.parametrize('scale', [1, 10])
@pytest.mark.parametrize('num_samples,num_masked',
                         [(1, 1), (2, 2), (3, 2)],
                         ids=["single", "batch", "masked"])
def test_elbo_enumerate_iarange_1(num_samples, num_masked, scale):
    #              +---------+
    #  x ----> y ----> z     |
    #              |       N |
    #              +---------+
    pyro.param("guide_probs_x",
               torch.tensor([0.1, 0.9]),
               constraint=constraints.simplex)
    pyro.param("model_probs_x",
               torch.tensor([0.4, 0.6]),
               constraint=constraints.simplex)
    pyro.param("model_probs_y",
               torch.tensor([[0.75, 0.25], [0.55, 0.45]]),
               constraint=constraints.simplex)
    pyro.param("model_probs_z",
               torch.tensor([[0.3, 0.7], [0.2, 0.8]]),
               constraint=constraints.simplex)

    def auto_model(data):
        probs_x = pyro.param("model_probs_x")
        probs_y = pyro.param("model_probs_y")
        probs_z = pyro.param("model_probs_z")
        x = pyro.sample("x", dist.Categorical(probs_x))
        with poutine.scale(scale=scale):
            y = pyro.sample("y", dist.Categorical(probs_y[x]),
                            infer={"enumerate": "parallel"})
            if num_masked == num_samples:
                with pyro.iarange("data", len(data)):
                    pyro.sample("z", dist.Categorical(probs_z[y]), obs=data)
            else:
                with pyro.iarange("data", len(data)):
                    with poutine.mask(mask=torch.arange(num_samples) < num_masked):
                        pyro.sample("z", dist.Categorical(probs_z[y]), obs=data)

    def hand_model(data):
        probs_x = pyro.param("model_probs_x")
        probs_y = pyro.param("model_probs_y")
        probs_z = pyro.param("model_probs_z")
        x = pyro.sample("x", dist.Categorical(probs_x))
        with poutine.scale(scale=scale):
            y = pyro.sample("y", dist.Categorical(probs_y[x]),
                            infer={"enumerate": "parallel"})
            for i in pyro.irange("data", num_masked):
                pyro.sample("z_{}".format(i), dist.Categorical(probs_z[y]), obs=data[i])

    @config_enumerate(default="parallel")
    def guide(data):
        probs_x = pyro.param("guide_probs_x")
        pyro.sample("x", dist.Categorical(probs_x))

    data = dist.Categorical(torch.tensor([0.3, 0.7])).sample((num_samples,))
    elbo = TraceEnum_ELBO(max_iarange_nesting=1)
    auto_loss = elbo.differentiable_loss(auto_model, guide, data)
    elbo = TraceEnum_ELBO(max_iarange_nesting=0)
    hand_loss = elbo.differentiable_loss(hand_model, guide, data)
    _check_loss_and_grads(hand_loss, auto_loss)


@pytest.mark.parametrize('scale', [1, 10])
@pytest.mark.parametrize('num_samples,num_masked',
                         [(1, 1), (2, 2), (3, 2)],
                         ids=["single", "batch", "masked"])
def test_elbo_enumerate_iarange_2(num_samples, num_masked, scale):
    #      +-----------------+
    #  x ----> y ----> z     |
    #      |               N |
    #      +-----------------+
    pyro.param("guide_probs_x",
               torch.tensor([0.1, 0.9]),
               constraint=constraints.simplex)
    pyro.param("model_probs_x",
               torch.tensor([0.4, 0.6]),
               constraint=constraints.simplex)
    pyro.param("model_probs_y",
               torch.tensor([[0.75, 0.25], [0.55, 0.45]]),
               constraint=constraints.simplex)
    pyro.param("model_probs_z",
               torch.tensor([[0.3, 0.7], [0.2, 0.8]]),
               constraint=constraints.simplex)

    def auto_model(data):
        probs_x = pyro.param("model_probs_x")
        probs_y = pyro.param("model_probs_y")
        probs_z = pyro.param("model_probs_z")
        x = pyro.sample("x", dist.Categorical(probs_x))
        with poutine.scale(scale=scale):
            with pyro.iarange("data", len(data)):
                if num_masked == num_samples:
                    y = pyro.sample("y", dist.Categorical(probs_y[x]),
                                    infer={"enumerate": "parallel"})
                    pyro.sample("z", dist.Categorical(probs_z[y]), obs=data)
                else:
                    with poutine.mask(mask=torch.arange(num_samples) < num_masked):
                        y = pyro.sample("y", dist.Categorical(probs_y[x]),
                                        infer={"enumerate": "parallel"})
                        pyro.sample("z", dist.Categorical(probs_z[y]), obs=data)

    def hand_model(data):
        probs_x = pyro.param("model_probs_x")
        probs_y = pyro.param("model_probs_y")
        probs_z = pyro.param("model_probs_z")
        x = pyro.sample("x", dist.Categorical(probs_x))
        with poutine.scale(scale=scale):
            for i in pyro.irange("data", num_masked):
                y = pyro.sample("y_{}".format(i), dist.Categorical(probs_y[x]),
                                infer={"enumerate": "parallel"})
                pyro.sample("z_{}".format(i), dist.Categorical(probs_z[y]), obs=data[i])

    @config_enumerate(default="parallel")
    def guide(data):
        probs_x = pyro.param("guide_probs_x")
        pyro.sample("x", dist.Categorical(probs_x))

    data = dist.Categorical(torch.tensor([0.3, 0.7])).sample((num_samples,))
    elbo = TraceEnum_ELBO(max_iarange_nesting=1)
    auto_loss = elbo.differentiable_loss(auto_model, guide, data)
    hand_loss = elbo.differentiable_loss(hand_model, guide, data)
    _check_loss_and_grads(hand_loss, auto_loss)


@pytest.mark.parametrize('scale', [1, 10])
@pytest.mark.parametrize('num_samples,num_masked',
                         [(1, 1), (2, 2), (3, 2)],
                         ids=["single", "batch", "masked"])
def test_elbo_enumerate_iarange_3(num_samples, num_masked, scale):
    #  +-----------------------+
    #  | x ----> y ----> z     |
    #  |                     N |
    #  +-----------------------+
    # This iarange should remain unreduced since all enumeration is in a single iarange.
    pyro.param("guide_probs_x",
               torch.tensor([0.1, 0.9]),
               constraint=constraints.simplex)
    pyro.param("model_probs_x",
               torch.tensor([0.4, 0.6]),
               constraint=constraints.simplex)
    pyro.param("model_probs_y",
               torch.tensor([[0.75, 0.25], [0.55, 0.45]]),
               constraint=constraints.simplex)
    pyro.param("model_probs_z",
               torch.tensor([[0.3, 0.7], [0.2, 0.8]]),
               constraint=constraints.simplex)

    @poutine.scale(scale=scale)
    def auto_model(data):
        probs_x = pyro.param("model_probs_x")
        probs_y = pyro.param("model_probs_y")
        probs_z = pyro.param("model_probs_z")
        with pyro.iarange("data", len(data)):
            if num_masked == num_samples:
                x = pyro.sample("x", dist.Categorical(probs_x))
                y = pyro.sample("y", dist.Categorical(probs_y[x]),
                                infer={"enumerate": "parallel"})
                pyro.sample("z", dist.Categorical(probs_z[y]), obs=data)
            else:
                with poutine.mask(mask=torch.arange(num_samples) < num_masked):
                    x = pyro.sample("x", dist.Categorical(probs_x))
                    y = pyro.sample("y", dist.Categorical(probs_y[x]),
                                    infer={"enumerate": "parallel"})
                    pyro.sample("z", dist.Categorical(probs_z[y]), obs=data)

    @poutine.scale(scale=scale)
    @config_enumerate(default="parallel")
    def auto_guide(data):
        probs_x = pyro.param("guide_probs_x")
        with pyro.iarange("data", len(data)):
            if num_masked == num_samples:
                pyro.sample("x", dist.Categorical(probs_x))
            else:
                with poutine.mask(mask=torch.arange(num_samples) < num_masked):
                    pyro.sample("x", dist.Categorical(probs_x))

    @poutine.scale(scale=scale)
    def hand_model(data):
        probs_x = pyro.param("model_probs_x")
        probs_y = pyro.param("model_probs_y")
        probs_z = pyro.param("model_probs_z")
        for i in pyro.irange("data", num_masked):
            x = pyro.sample("x_{}".format(i), dist.Categorical(probs_x))
            y = pyro.sample("y_{}".format(i), dist.Categorical(probs_y[x]),
                            infer={"enumerate": "parallel"})
            pyro.sample("z_{}".format(i), dist.Categorical(probs_z[y]), obs=data[i])

    @poutine.scale(scale=scale)
    @config_enumerate(default="parallel")
    def hand_guide(data):
        probs_x = pyro.param("guide_probs_x")
        for i in pyro.irange("data", num_masked):
            pyro.sample("x_{}".format(i), dist.Categorical(probs_x))

    data = dist.Categorical(torch.tensor([0.3, 0.7])).sample((num_samples,))
    elbo = TraceEnum_ELBO(max_iarange_nesting=1, strict_enumeration_warning=False)
    auto_loss = elbo.differentiable_loss(auto_model, auto_guide, data)
    hand_loss = elbo.differentiable_loss(hand_model, hand_guide, data)
    _check_loss_and_grads(hand_loss, auto_loss)


@pytest.mark.parametrize('scale', [1, 10])
@pytest.mark.parametrize('outer_obs,inner_obs',
                         [(False, True), (True, False), (True, True)])
def test_elbo_enumerate_iarange_4(outer_obs, inner_obs, scale):
    #    a ---> outer_obs
    #      \
    #  +-----\------------------+
    #  |       \                |
    #  | b ---> inner_obs   N=2 |
    #  +------------------------+
    # This tests two different observations, one outside and one inside an iarange.
    pyro.param("probs_a", torch.tensor([0.4, 0.6]), constraint=constraints.simplex)
    pyro.param("probs_b", torch.tensor([0.6, 0.4]), constraint=constraints.simplex)
    pyro.param("locs", torch.tensor([-1., 1.]))
    pyro.param("scales", torch.tensor([1., 2.]), constraint=constraints.positive)
    outer_data = torch.tensor(2.0)
    inner_data = torch.tensor([0.5, 1.5])

    @poutine.scale(scale=scale)
    def auto_model():
        probs_a = pyro.param("probs_a")
        probs_b = pyro.param("probs_b")
        locs = pyro.param("locs")
        scales = pyro.param("scales")
        a = pyro.sample("a", dist.Categorical(probs_a),
                        infer={"enumerate": "parallel"})
        if outer_obs:
            pyro.sample("outer_obs", dist.Normal(0., scales[a]),
                        obs=outer_data)
        with pyro.iarange("inner", 2):
            b = pyro.sample("b", dist.Categorical(probs_b),
                            infer={"enumerate": "parallel"})
            if inner_obs:
                pyro.sample("inner_obs", dist.Normal(locs[b], scales[a]),
                            obs=inner_data)

    @poutine.scale(scale=scale)
    def hand_model():
        probs_a = pyro.param("probs_a")
        probs_b = pyro.param("probs_b")
        locs = pyro.param("locs")
        scales = pyro.param("scales")
        a = pyro.sample("a", dist.Categorical(probs_a),
                        infer={"enumerate": "parallel"})
        if outer_obs:
            pyro.sample("outer_obs", dist.Normal(0., scales[a]),
                        obs=outer_data)
        for i in pyro.irange("inner", 2):
            b = pyro.sample("b_{}".format(i), dist.Categorical(probs_b),
                            infer={"enumerate": "parallel"})
            if inner_obs:
                pyro.sample("inner_obs_{}".format(i), dist.Normal(locs[b], scales[a]),
                            obs=inner_data[i])

    def guide():
        pass

    elbo = TraceEnum_ELBO(max_iarange_nesting=1)
    auto_loss = elbo.differentiable_loss(auto_model, guide)
    elbo = TraceEnum_ELBO(max_iarange_nesting=0)
    hand_loss = elbo.differentiable_loss(hand_model, guide)
    _check_loss_and_grads(hand_loss, auto_loss)


def test_elbo_enumerate_iarange_5():
    #        Guide   Model
    #                  a
    #  +---------------|--+
    #  | M=2           V  |
    #  |       b ----> c  |
    #  +------------------+
    pyro.param("model_probs_a",
               torch.tensor([0.45, 0.55]),
               constraint=constraints.simplex)
    pyro.param("model_probs_b",
               torch.tensor([0.6, 0.4]),
               constraint=constraints.simplex)
    pyro.param("model_probs_c",
               torch.tensor([[[0.4, 0.5, 0.1], [0.3, 0.5, 0.2]],
                             [[0.3, 0.4, 0.3], [0.4, 0.4, 0.2]]]),
               constraint=constraints.simplex)
    pyro.param("guide_probs_b",
               torch.tensor([0.8, 0.2]),
               constraint=constraints.simplex)
    data = torch.tensor([1, 2])
    c_ind = torch.arange(3, dtype=torch.long)

    @config_enumerate(default="parallel")
    def model_iarange():
        probs_a = pyro.param("model_probs_a")
        probs_b = pyro.param("model_probs_b")
        probs_c = pyro.param("model_probs_c")
        a = pyro.sample("a", dist.Categorical(probs_a))
        with pyro.iarange("b_axis", 2):
            b = pyro.sample("b", dist.Categorical(probs_b))
            pyro.sample("c",
                        dist.Categorical(probs_c[a.unsqueeze(-1), b.unsqueeze(-1), c_ind]),
                        obs=data)

    @config_enumerate(default="parallel")
    def guide_iarange():
        probs_b = pyro.param("guide_probs_b")
        with pyro.iarange("b_axis", 2):
            pyro.sample("b", dist.Categorical(probs_b))

    @config_enumerate(default="parallel")
    def model_irange():
        probs_a = pyro.param("model_probs_a")
        probs_b = pyro.param("model_probs_b")
        probs_c = pyro.param("model_probs_c")
        a = pyro.sample("a", dist.Categorical(probs_a))
        for i in pyro.irange("b_axis", 2):
            b = pyro.sample("b_{}".format(i), dist.Categorical(probs_b))
            pyro.sample("c_{}".format(i),
                        dist.Categorical(probs_c[a.unsqueeze(-1), b.unsqueeze(-1), c_ind]),
                        obs=data[i])

    @config_enumerate(default="parallel")
    def guide_irange():
        probs_b = pyro.param("guide_probs_b")
        for i in pyro.irange("b_axis", 2):
            pyro.sample("b_{}".format(i), dist.Categorical(probs_b))

    elbo = TraceEnum_ELBO(max_iarange_nesting=0)
    expected_loss = elbo.differentiable_loss(model_irange, guide_irange)
    elbo = TraceEnum_ELBO(max_iarange_nesting=1)
    with pytest.raises(ValueError, match="Expected model enumeration to be no more global than guide"):
        actual_loss = elbo.differentiable_loss(model_iarange, guide_iarange)
        # This never gets run because we don't support this yet.
        _check_loss_and_grads(expected_loss, actual_loss)


@pytest.mark.parametrize('enumerate1', ['parallel', 'sequential'])
def test_elbo_enumerate_iarange_6(enumerate1):
    #     Guide           Model
    #           +-------+
    #       b ----> c <---- a
    #           |  M=2  |
    #           +-------+
    # This tests that sequential enumeration over b works, even though
    # model-side enumeration moves c into b's iarange via contraction.
    pyro.param("model_probs_a",
               torch.tensor([0.45, 0.55]),
               constraint=constraints.simplex)
    pyro.param("model_probs_b",
               torch.tensor([0.6, 0.4]),
               constraint=constraints.simplex)
    pyro.param("model_probs_c",
               torch.tensor([[[0.4, 0.5, 0.1], [0.3, 0.5, 0.2]],
                             [[0.3, 0.4, 0.3], [0.4, 0.4, 0.2]]]),
               constraint=constraints.simplex)
    pyro.param("guide_probs_b",
               torch.tensor([0.8, 0.2]),
               constraint=constraints.simplex)
    data = torch.tensor([1, 2])
    c_ind = torch.arange(3, dtype=torch.long)

    @config_enumerate(default="parallel")
    def model_iarange():
        probs_a = pyro.param("model_probs_a")
        probs_b = pyro.param("model_probs_b")
        probs_c = pyro.param("model_probs_c")
        a = pyro.sample("a", dist.Categorical(probs_a))
        b = pyro.sample("b", dist.Categorical(probs_b))
        with pyro.iarange("b_axis", 2):
            pyro.sample("c",
                        dist.Categorical(probs_c[a.unsqueeze(-1), b.unsqueeze(-1), c_ind]),
                        obs=data)

    @config_enumerate(default="parallel")
    def model_irange():
        probs_a = pyro.param("model_probs_a")
        probs_b = pyro.param("model_probs_b")
        probs_c = pyro.param("model_probs_c")
        a = pyro.sample("a", dist.Categorical(probs_a))
        b = pyro.sample("b", dist.Categorical(probs_b))
        for i in pyro.irange("b_axis", 2):
            pyro.sample("c_{}".format(i),
                        dist.Categorical(probs_c[a.unsqueeze(-1), b.unsqueeze(-1), c_ind]),
                        obs=data[i])

    @config_enumerate(default=enumerate1)
    def guide():
        probs_b = pyro.param("guide_probs_b")
        pyro.sample("b", dist.Categorical(probs_b))

    elbo = TraceEnum_ELBO(max_iarange_nesting=0)
    expected_loss = elbo.differentiable_loss(model_irange, guide)
    elbo = TraceEnum_ELBO(max_iarange_nesting=1)
    actual_loss = elbo.differentiable_loss(model_iarange, guide)
    _check_loss_and_grads(expected_loss, actual_loss)


@pytest.mark.parametrize('scale', [1, 10])
def test_elbo_enumerate_iarange_7(scale):
    #  Guide    Model
    #    a -----> b
    #    |        |
    #  +-|--------|----------------+
    #  | V        V                |
    #  | c -----> d -----> e   N=2 |
    #  +---------------------------+
    # This tests a mixture of model and guide enumeration.
    pyro.param("model_probs_a",
               torch.tensor([0.45, 0.55]),
               constraint=constraints.simplex)
    pyro.param("model_probs_b",
               torch.tensor([[0.6, 0.4], [0.4, 0.6]]),
               constraint=constraints.simplex)
    pyro.param("model_probs_c",
               torch.tensor([[0.75, 0.25], [0.55, 0.45]]),
               constraint=constraints.simplex)
    pyro.param("model_probs_d",
               torch.tensor([[[0.4, 0.6], [0.3, 0.7]], [[0.3, 0.7], [0.2, 0.8]]]),
               constraint=constraints.simplex)
    pyro.param("model_probs_e",
               torch.tensor([[0.75, 0.25], [0.55, 0.45]]),
               constraint=constraints.simplex)
    pyro.param("guide_probs_a",
               torch.tensor([0.35, 0.64]),
               constraint=constraints.simplex)
    pyro.param("guide_probs_c",
               torch.tensor([[0., 1.], [1., 0.]]),  # deterministic
               constraint=constraints.simplex)
    d_ind = torch.arange(2, dtype=torch.long)

    @poutine.scale(scale=scale)
    def auto_model(data):
        probs_a = pyro.param("model_probs_a")
        probs_b = pyro.param("model_probs_b")
        probs_c = pyro.param("model_probs_c")
        probs_d = pyro.param("model_probs_d")
        probs_e = pyro.param("model_probs_e")
        a = pyro.sample("a", dist.Categorical(probs_a))
        b = pyro.sample("b", dist.Categorical(probs_b[a]),
                        infer={"enumerate": "parallel"})
        with pyro.iarange("data", 2):
            c = pyro.sample("c", dist.Categorical(probs_c[a]))
            d = pyro.sample("d",
                            dist.Categorical(probs_d[b.unsqueeze(-1), c.unsqueeze(-1), d_ind]),
                            infer={"enumerate": "parallel"})
            pyro.sample("obs", dist.Categorical(probs_e[d]), obs=data)

    @poutine.scale(scale=scale)
    def auto_guide(data):
        probs_a = pyro.param("guide_probs_a")
        probs_c = pyro.param("guide_probs_c")
        a = pyro.sample("a", dist.Categorical(probs_a),
                        infer={"enumerate": "parallel"})
        with pyro.iarange("data", 2):
            pyro.sample("c", dist.Categorical(probs_c[a]))

    @poutine.scale(scale=scale)
    def hand_model(data):
        probs_a = pyro.param("model_probs_a")
        probs_b = pyro.param("model_probs_b")
        probs_c = pyro.param("model_probs_c")
        probs_d = pyro.param("model_probs_d")
        probs_e = pyro.param("model_probs_e")
        a = pyro.sample("a", dist.Categorical(probs_a))
        b = pyro.sample("b", dist.Categorical(probs_b[a]),
                        infer={"enumerate": "parallel"})
        for i in pyro.irange("data", 2):
            c = pyro.sample("c_{}".format(i), dist.Categorical(probs_c[a]))
            d = pyro.sample("d_{}".format(i),
                            dist.Categorical(probs_d[b.unsqueeze(-1), c.unsqueeze(-1), d_ind]),
                            infer={"enumerate": "parallel"})
            pyro.sample("obs_{}".format(i), dist.Categorical(probs_e[d]), obs=data[i])

    @poutine.scale(scale=scale)
    def hand_guide(data):
        probs_a = pyro.param("guide_probs_a")
        probs_c = pyro.param("guide_probs_c")
        a = pyro.sample("a", dist.Categorical(probs_a),
                        infer={"enumerate": "parallel"})
        for i in pyro.irange("data", 2):
            pyro.sample("c_{}".format(i), dist.Categorical(probs_c[a]))

    data = torch.tensor([0, 0])
    elbo = TraceEnum_ELBO(max_iarange_nesting=1)
    auto_loss = elbo.differentiable_loss(auto_model, auto_guide, data)
    elbo = TraceEnum_ELBO(max_iarange_nesting=0)
    hand_loss = elbo.differentiable_loss(hand_model, hand_guide, data)
    _check_loss_and_grads(hand_loss, auto_loss)


@pytest.mark.parametrize('scale', [1, 10])
def test_elbo_enumerate_iaranges_1(scale):
    #  +-----------------+
    #  | a ----> b   M=2 |
    #  +-----------------+
    #  +-----------------+
    #  | c ----> d   N=3 |
    #  +-----------------+
    # This tests two unrelated iaranges.
    # Each should remain uncontracted.
    pyro.param("probs_a",
               torch.tensor([0.45, 0.55]),
               constraint=constraints.simplex)
    pyro.param("probs_b",
               torch.tensor([[0.6, 0.4], [0.4, 0.6]]),
               constraint=constraints.simplex)
    pyro.param("probs_c",
               torch.tensor([0.75, 0.25]),
               constraint=constraints.simplex)
    pyro.param("probs_d",
               torch.tensor([[0.4, 0.6], [0.3, 0.7]]),
               constraint=constraints.simplex)
    b_data = torch.tensor([0, 1])
    d_data = torch.tensor([0, 0, 1])

    @config_enumerate(default="parallel")
    @poutine.scale(scale=scale)
    def auto_model():
        probs_a = pyro.param("probs_a")
        probs_b = pyro.param("probs_b")
        probs_c = pyro.param("probs_c")
        probs_d = pyro.param("probs_d")
        with pyro.iarange("a_axis", 2):
            a = pyro.sample("a", dist.Categorical(probs_a))
            pyro.sample("b", dist.Categorical(probs_b[a]), obs=b_data)
        with pyro.iarange("c_axis", 3):
            c = pyro.sample("c", dist.Categorical(probs_c))
            pyro.sample("d", dist.Categorical(probs_d[c]), obs=d_data)

    @config_enumerate(default="parallel")
    @poutine.scale(scale=scale)
    def hand_model():
        probs_a = pyro.param("probs_a")
        probs_b = pyro.param("probs_b")
        probs_c = pyro.param("probs_c")
        probs_d = pyro.param("probs_d")
        for i in pyro.irange("a_axis", 2):
            a = pyro.sample("a_{}".format(i), dist.Categorical(probs_a))
            pyro.sample("b_{}".format(i), dist.Categorical(probs_b[a]), obs=b_data[i])
        for j in pyro.irange("c_axis", 3):
            c = pyro.sample("c_{}".format(j), dist.Categorical(probs_c))
            pyro.sample("d_{}".format(j), dist.Categorical(probs_d[c]), obs=d_data[j])

    def guide():
        pass

    elbo = TraceEnum_ELBO(max_iarange_nesting=1)
    auto_loss = elbo.differentiable_loss(auto_model, guide)
    elbo = TraceEnum_ELBO(max_iarange_nesting=0)
    hand_loss = elbo.differentiable_loss(hand_model, guide)
    _check_loss_and_grads(hand_loss, auto_loss)


@pytest.mark.parametrize('scale', [1, 10])
def test_elbo_enumerate_iaranges_2(scale):
    #  +---------+       +---------+
    #  |     b <---- a ----> c     |
    #  | M=2     |       |     N=3 |
    #  +---------+       +---------+
    # This tests two different iaranges with recycled dimension.
    pyro.param("probs_a",
               torch.tensor([0.45, 0.55]),
               constraint=constraints.simplex)
    pyro.param("probs_b",
               torch.tensor([[0.6, 0.4], [0.4, 0.6]]),
               constraint=constraints.simplex)
    pyro.param("probs_c",
               torch.tensor([[0.75, 0.25], [0.55, 0.45]]),
               constraint=constraints.simplex)
    b_data = torch.tensor([0, 1])
    c_data = torch.tensor([0, 0, 1])

    @config_enumerate(default="parallel")
    @poutine.scale(scale=scale)
    def auto_model():
        probs_a = pyro.param("probs_a")
        probs_b = pyro.param("probs_b")
        probs_c = pyro.param("probs_c")
        a = pyro.sample("a", dist.Categorical(probs_a))
        with pyro.iarange("b_axis", 2):
            pyro.sample("b", dist.Categorical(probs_b[a]),
                        obs=b_data)
        with pyro.iarange("c_axis", 3):
            pyro.sample("c", dist.Categorical(probs_c[a]),
                        obs=c_data)

    @config_enumerate(default="parallel")
    @poutine.scale(scale=scale)
    def hand_model():
        probs_a = pyro.param("probs_a")
        probs_b = pyro.param("probs_b")
        probs_c = pyro.param("probs_c")
        a = pyro.sample("a", dist.Categorical(probs_a))
        for i in pyro.irange("b_axis", 2):
            pyro.sample("b_{}".format(i), dist.Categorical(probs_b[a]),
                        obs=b_data[i])
        for j in pyro.irange("c_axis", 3):
            pyro.sample("c_{}".format(j), dist.Categorical(probs_c[a]),
                        obs=c_data[j])

    def guide():
        pass

    elbo = TraceEnum_ELBO(max_iarange_nesting=1)
    auto_loss = elbo.differentiable_loss(auto_model, guide)
    elbo = TraceEnum_ELBO(max_iarange_nesting=0)
    hand_loss = elbo.differentiable_loss(hand_model, guide)
    _check_loss_and_grads(hand_loss, auto_loss)


@pytest.mark.parametrize('scale', [1, 10])
def test_elbo_enumerate_iaranges_3(scale):
    #      +--------------------+
    #      |  +----------+      |
    #  a -------> b      |      |
    #      |  |      N=2 |      |
    #      |  +----------+  M=2 |
    #      +--------------------+
    # This is tests the case of multiple iarange contractions in
    # a single step.
    pyro.param("probs_a",
               torch.tensor([0.45, 0.55]),
               constraint=constraints.simplex)
    pyro.param("probs_b",
               torch.tensor([[0.6, 0.4], [0.4, 0.6]]),
               constraint=constraints.simplex)
    data = torch.tensor([[0, 1], [0, 0]])

    @config_enumerate(default="parallel")
    @poutine.scale(scale=scale)
    def auto_model():
        probs_a = pyro.param("probs_a")
        probs_b = pyro.param("probs_b")
        a = pyro.sample("a", dist.Categorical(probs_a))
        with pyro.iarange("outer", 2):
            with pyro.iarange("inner", 2):
                pyro.sample("b", dist.Categorical(probs_b[a]),
                            obs=data)

    @config_enumerate(default="parallel")
    @poutine.scale(scale=scale)
    def hand_model():
        probs_a = pyro.param("probs_a")
        probs_b = pyro.param("probs_b")
        inner = pyro.irange("inner", 2)
        a = pyro.sample("a", dist.Categorical(probs_a))
        for i in pyro.irange("outer", 2):
            for j in inner:
                pyro.sample("b_{}_{}".format(i, j), dist.Categorical(probs_b[a]),
                            obs=data[i, j])

    def guide():
        pass

    elbo = TraceEnum_ELBO(max_iarange_nesting=2)
    auto_loss = elbo.differentiable_loss(auto_model, guide)
    elbo = TraceEnum_ELBO(max_iarange_nesting=0)
    hand_loss = elbo.differentiable_loss(hand_model, guide)
    _check_loss_and_grads(hand_loss, auto_loss)


@pytest.mark.parametrize('scale', [1, 10])
def test_elbo_enumerate_iaranges_4(scale):
    #      +--------------------+
    #      |       +----------+ |
    #  a ----> b ----> c      | |
    #      |       |      N=2 | |
    #      | M=2   +----------+ |
    #      +--------------------+
    pyro.param("probs_a",
               torch.tensor([0.45, 0.55]),
               constraint=constraints.simplex)
    pyro.param("probs_b",
               torch.tensor([[0.6, 0.4], [0.4, 0.6]]),
               constraint=constraints.simplex)
    pyro.param("probs_c",
               torch.tensor([[0.4, 0.6], [0.3, 0.7]]),
               constraint=constraints.simplex)

    @config_enumerate(default="parallel")
    @poutine.scale(scale=scale)
    def auto_model(data):
        probs_a = pyro.param("probs_a")
        probs_b = pyro.param("probs_b")
        probs_c = pyro.param("probs_c")
        a = pyro.sample("a", dist.Categorical(probs_a))
        with pyro.iarange("outer", 2):
            b = pyro.sample("b", dist.Categorical(probs_b[a]))
            with pyro.iarange("inner", 2):
                pyro.sample("c", dist.Categorical(probs_c[b]), obs=data)

    @config_enumerate(default="parallel")
    @poutine.scale(scale=scale)
    def hand_model(data):
        probs_a = pyro.param("probs_a")
        probs_b = pyro.param("probs_b")
        probs_c = pyro.param("probs_c")
        inner = pyro.irange("inner", 2)
        a = pyro.sample("a", dist.Categorical(probs_a))
        for i in pyro.irange("outer", 2):
            b = pyro.sample("b_{}".format(i), dist.Categorical(probs_b[a]))
            for j in inner:
                pyro.sample("c_{}_{}".format(i, j), dist.Categorical(probs_c[b]),
                            obs=data[i, j])

    def guide(data):
        pass

    data = torch.tensor([[0, 1], [0, 0]])
    elbo = TraceEnum_ELBO(max_iarange_nesting=2)
    auto_loss = elbo.differentiable_loss(auto_model, guide, data)
    elbo = TraceEnum_ELBO(max_iarange_nesting=0)
    hand_loss = elbo.differentiable_loss(hand_model, guide, data)
    _check_loss_and_grads(hand_loss, auto_loss)


@pytest.mark.parametrize('scale', [1, 10])
def test_elbo_enumerate_iaranges_5(scale):
    #     a
    #     | \
    #  +--|---\------------+
    #  |  V   +-\--------+ |
    #  |  b ----> c      | |
    #  |      |      N=2 | |
    #  | M=2  +----------+ |
    #  +-------------------+
    pyro.param("probs_a",
               torch.tensor([0.45, 0.55]),
               constraint=constraints.simplex)
    pyro.param("probs_b",
               torch.tensor([[0.6, 0.4], [0.4, 0.6]]),
               constraint=constraints.simplex)
    pyro.param("probs_c",
               torch.tensor([[[0.4, 0.6], [0.3, 0.7]],
                             [[0.2, 0.8], [0.1, 0.9]]]),
               constraint=constraints.simplex)
    data = torch.tensor([[0, 1], [0, 0]])
    c_ind = torch.arange(2, dtype=torch.long)

    @config_enumerate(default="parallel")
    @poutine.scale(scale=scale)
    def auto_model():
        probs_a = pyro.param("probs_a")
        probs_b = pyro.param("probs_b")
        probs_c = pyro.param("probs_c")
        a = pyro.sample("a", dist.Categorical(probs_a))
        with pyro.iarange("outer", 2):
            b = pyro.sample("b", dist.Categorical(probs_b[a]))
            with pyro.iarange("inner", 2):
                pyro.sample("c",
                            dist.Categorical(probs_c[a.unsqueeze(-1), b.unsqueeze(-1), c_ind]),
                            obs=data)

    @config_enumerate(default="parallel")
    @poutine.scale(scale=scale)
    def hand_model():
        probs_a = pyro.param("probs_a")
        probs_b = pyro.param("probs_b")
        probs_c = pyro.param("probs_c")
        inner = pyro.irange("inner", 2)
        a = pyro.sample("a", dist.Categorical(probs_a))
        for i in pyro.irange("outer", 2):
            b = pyro.sample("b_{}".format(i), dist.Categorical(probs_b[a]))
            for j in inner:
                pyro.sample("c_{}_{}".format(i, j),
                            dist.Categorical(probs_c[a.unsqueeze(-1), b.unsqueeze(-1), c_ind]),
                            obs=data[i, j])

    def guide():
        pass

    elbo = TraceEnum_ELBO(max_iarange_nesting=2)
    auto_loss = elbo.differentiable_loss(auto_model, guide)
    elbo = TraceEnum_ELBO(max_iarange_nesting=0)
    hand_loss = elbo.differentiable_loss(hand_model, guide)
    _check_loss_and_grads(hand_loss, auto_loss)


@pytest.mark.parametrize('scale', [1, 10])
def test_elbo_enumerate_iaranges_6(scale):
    #         +----------+
    #         |      M=2 |
    #     a ----> b      |
    #     |   |   |      |
    #  +--|-------|--+   |
    #  |  V   |   V  |   |
    #  |  c ----> d  |   |
    #  |      |      |   |
    #  | N=2  +------|---+
    #  +-------------+
    # This tests different ways of mixing two independence contexts,
    # where each can be either irange or iarange.
    pyro.param("probs_a",
               torch.tensor([0.45, 0.55]),
               constraint=constraints.simplex)
    pyro.param("probs_b",
               torch.tensor([[0.6, 0.4], [0.4, 0.6]]),
               constraint=constraints.simplex)
    pyro.param("probs_c",
               torch.tensor([[0.75, 0.25], [0.55, 0.45]]),
               constraint=constraints.simplex)
    pyro.param("probs_d",
               torch.tensor([[[0.4, 0.6], [0.3, 0.7]], [[0.3, 0.7], [0.2, 0.8]]]),
               constraint=constraints.simplex)
    d_ind = torch.arange(2, dtype=torch.long)

    @config_enumerate(default="parallel")
    @poutine.scale(scale=scale)
    def model_irange_irange(data):
        probs_a = pyro.param("probs_a")
        probs_b = pyro.param("probs_b")
        probs_c = pyro.param("probs_c")
        probs_d = pyro.param("probs_d")
        b_axis = pyro.irange("b_axis", 2)
        c_axis = pyro.irange("c_axis", 2)
        a = pyro.sample("a", dist.Categorical(probs_a))
        b = [pyro.sample("b_{}".format(i), dist.Categorical(probs_b[a])) for i in b_axis]
        c = [pyro.sample("c_{}".format(j), dist.Categorical(probs_c[a])) for j in c_axis]
        for i in b_axis:
            for j in c_axis:
                pyro.sample("d_{}_{}".format(i, j),
                            dist.Categorical(probs_d[b[i].unsqueeze(-1), c[j].unsqueeze(-1), d_ind]),
                            obs=data[i, j])

    @config_enumerate(default="parallel")
    @poutine.scale(scale=scale)
    def model_irange_iarange(data):
        probs_a = pyro.param("probs_a")
        probs_b = pyro.param("probs_b")
        probs_c = pyro.param("probs_c")
        probs_d = pyro.param("probs_d")
        b_axis = pyro.irange("b_axis", 2)
        c_axis = pyro.iarange("c_axis", 2)
        a = pyro.sample("a", dist.Categorical(probs_a))
        b = [pyro.sample("b_{}".format(i), dist.Categorical(probs_b[a])) for i in b_axis]
        with c_axis:
            c = pyro.sample("c", dist.Categorical(probs_c[a]))
        for i in b_axis:
            with c_axis:
                pyro.sample("d_{}".format(i),
                            dist.Categorical(probs_d[b[i].unsqueeze(-1), c.unsqueeze(-1), d_ind]),
                            obs=data[i])

    @config_enumerate(default="parallel")
    @poutine.scale(scale=scale)
    def model_iarange_irange(data):
        probs_a = pyro.param("probs_a")
        probs_b = pyro.param("probs_b")
        probs_c = pyro.param("probs_c")
        probs_d = pyro.param("probs_d")
        b_axis = pyro.iarange("b_axis", 2)
        c_axis = pyro.irange("c_axis", 2)
        a = pyro.sample("a", dist.Categorical(probs_a))
        with b_axis:
            b = pyro.sample("b", dist.Categorical(probs_b[a]))
        c = [pyro.sample("c_{}".format(j), dist.Categorical(probs_c[a])) for j in c_axis]
        with b_axis:
            for j in c_axis:
                pyro.sample("d_{}".format(j),
                            dist.Categorical(probs_d[b.unsqueeze(-1), c[j].unsqueeze(-1), d_ind]),
                            obs=data[:, j])

    @config_enumerate(default="parallel")
    @poutine.scale(scale=scale)
    def model_iarange_iarange(data):
        probs_a = pyro.param("probs_a")
        probs_b = pyro.param("probs_b")
        probs_c = pyro.param("probs_c")
        probs_d = pyro.param("probs_d")
        b_axis = pyro.iarange("b_axis", 2, dim=-1)
        c_axis = pyro.iarange("c_axis", 2, dim=-2)
        a = pyro.sample("a", dist.Categorical(probs_a))
        with b_axis:
            b = pyro.sample("b", dist.Categorical(probs_b[a]))
        with c_axis:
            c = pyro.sample("c", dist.Categorical(probs_c[a]))
        with b_axis, c_axis:
            pyro.sample("d",
                        dist.Categorical(probs_d[b.unsqueeze(-1), c.unsqueeze(-1), d_ind]),
                        obs=data)

    def guide(data):
        pass

    # Check that either one of the iranges can be promoted to an iarange.
    data = torch.tensor([[0, 1], [0, 0]])
    elbo = TraceEnum_ELBO(max_iarange_nesting=0)
    loss_irange_irange = elbo.differentiable_loss(model_irange_irange, guide, data)
    elbo = TraceEnum_ELBO(max_iarange_nesting=1)
    loss_iarange_irange = elbo.differentiable_loss(model_iarange_irange, guide, data)
    loss_irange_iarange = elbo.differentiable_loss(model_irange_iarange, guide, data)
    _check_loss_and_grads(loss_irange_irange, loss_iarange_irange)
    _check_loss_and_grads(loss_irange_irange, loss_irange_iarange)

    # But promoting both to iaranges should result in an error.
    elbo = TraceEnum_ELBO(max_iarange_nesting=2)
    with pytest.raises(ValueError, match="Expected tree-structured iarange nesting.*"):
        elbo.differentiable_loss(model_iarange_iarange, guide, data)


@pytest.mark.parametrize('guide_scale', [1])
@pytest.mark.parametrize('model_scale', [1])
@pytest.mark.parametrize('outer_vectorized,inner_vectorized,xfail',
                         [(False, True, False), (True, False, True), (True, True, True)],
                         ids=['irange-iarange', 'iarange-irange', 'iarange-iarange'])
def test_elbo_enumerate_iaranges_7(model_scale, guide_scale, inner_vectorized, outer_vectorized, xfail):
    #        Guide   Model
    #                  a
    #      +-----------|--------+
    #      | M=2   +---|------+ |
    #      |       |   V  N=2 | |
    #      |   b ----> c      | |
    #      |       +----------+ |
    #      +--------------------+
    pyro.param("model_probs_a",
               torch.tensor([0.45, 0.55]),
               constraint=constraints.simplex)
    pyro.param("model_probs_b",
               torch.tensor([0.6, 0.4]),
               constraint=constraints.simplex)
    pyro.param("model_probs_c",
               torch.tensor([[[0.4, 0.5, 0.1], [0.3, 0.5, 0.2]],
                             [[0.3, 0.4, 0.3], [0.4, 0.4, 0.2]]]),
               constraint=constraints.simplex)
    pyro.param("guide_probs_b",
               torch.tensor([0.8, 0.2]),
               constraint=constraints.simplex)
    data = torch.tensor([[0, 1], [0, 2]])
    c_ind = torch.arange(3, dtype=torch.long)

    @config_enumerate(default="parallel")
    @poutine.scale(scale=model_scale)
    def model_iarange_iarange():
        probs_a = pyro.param("model_probs_a")
        probs_b = pyro.param("model_probs_b")
        probs_c = pyro.param("model_probs_c")
        a = pyro.sample("a", dist.Categorical(probs_a))
        with pyro.iarange("outer", 2):
            b = pyro.sample("b", dist.Categorical(probs_b))
            with pyro.iarange("inner", 2):
                pyro.sample("c",
                            dist.Categorical(probs_c[a.unsqueeze(-1), b.unsqueeze(-1), c_ind]),
                            obs=data)

    @config_enumerate(default="parallel")
    @poutine.scale(scale=model_scale)
    def model_irange_iarange():
        probs_a = pyro.param("model_probs_a")
        probs_b = pyro.param("model_probs_b")
        probs_c = pyro.param("model_probs_c")
        inner = pyro.iarange("inner", 2)
        a = pyro.sample("a", dist.Categorical(probs_a))
        for i in pyro.irange("outer", 2):
            b = pyro.sample("b_{}".format(i), dist.Categorical(probs_b))
            with inner:
                pyro.sample("c_{}".format(i),
                            dist.Categorical(probs_c[a.unsqueeze(-1), b.unsqueeze(-1), c_ind]),
                            obs=data[:, i])

    @config_enumerate(default="parallel")
    @poutine.scale(scale=model_scale)
    def model_iarange_irange():
        probs_a = pyro.param("model_probs_a")
        probs_b = pyro.param("model_probs_b")
        probs_c = pyro.param("model_probs_c")
        a = pyro.sample("a", dist.Categorical(probs_a))
        with pyro.iarange("outer", 2):
            b = pyro.sample("b", dist.Categorical(probs_b))
            for j in pyro.irange("inner", 2):
                pyro.sample("c_{}".format(j),
                            dist.Categorical(probs_c[a.unsqueeze(-1), b.unsqueeze(-1), c_ind]),
                            obs=data[j])

    @config_enumerate(default="parallel")
    @poutine.scale(scale=model_scale)
    def model_irange_irange():
        probs_a = pyro.param("model_probs_a")
        probs_b = pyro.param("model_probs_b")
        probs_c = pyro.param("model_probs_c")
        inner = pyro.irange("inner", 2)
        a = pyro.sample("a", dist.Categorical(probs_a))
        for i in pyro.irange("outer", 2):
            b = pyro.sample("b_{}".format(i), dist.Categorical(probs_b))
            for j in inner:
                pyro.sample("c_{}_{}".format(i, j),
                            dist.Categorical(probs_c[a.unsqueeze(-1), b.unsqueeze(-1), c_ind]),
                            obs=data[j, i])

    @config_enumerate(default="parallel")
    @poutine.scale(scale=guide_scale)
    def guide_iarange():
        probs_b = pyro.param("guide_probs_b")
        with pyro.iarange("outer", 2):
            pyro.sample("b", dist.Categorical(probs_b))

    @config_enumerate(default="parallel")
    @poutine.scale(scale=guide_scale)
    def guide_irange():
        probs_b = pyro.param("guide_probs_b")
        for i in pyro.irange("outer", 2):
            pyro.sample("b_{}".format(i), dist.Categorical(probs_b))

    elbo = TraceEnum_ELBO(max_iarange_nesting=0)
    expected_loss = elbo.differentiable_loss(model_irange_irange, guide_irange)
    with ExitStack() as stack:
        if xfail:
            stack.enter_context(pytest.raises(
                ValueError,
                match="Expected model enumeration to be no more global than guide"))
        if inner_vectorized:
            if outer_vectorized:
                elbo = TraceEnum_ELBO(max_iarange_nesting=2)
                actual_loss = elbo.differentiable_loss(model_iarange_iarange, guide_iarange)
            else:
                elbo = TraceEnum_ELBO(max_iarange_nesting=1)
                actual_loss = elbo.differentiable_loss(model_irange_iarange, guide_irange)
        else:
            elbo = TraceEnum_ELBO(max_iarange_nesting=1)
            actual_loss = elbo.differentiable_loss(model_iarange_irange, guide_iarange)
        _check_loss_and_grads(expected_loss, actual_loss)


def test_elbo_scale():
    # Consider a mixture model with two components, toggled by `which`.
    def component_model(data, which, suffix=""):
        loc = pyro.param("locs", torch.tensor([-1., 1.]))[which]
        with pyro.iarange("data" + suffix, len(data)):
            pyro.sample("obs" + suffix, dist.Normal(loc, 1.), obs=data)

    pyro.param("mixture_probs", torch.tensor([0.25, 0.75]), constraint=constraints.simplex)

    # We can implement this in two ways.
    # First consider automatic enumeration in the guide.
    def auto_model(data):
        mixture_probs = pyro.param("mixture_probs")
        which = pyro.sample("which", dist.Categorical(mixture_probs))
        component_model(data, which)

    def auto_guide(data):
        mixture_probs = pyro.param("mixture_probs")
        pyro.sample("which", dist.Categorical(mixture_probs),
                    infer={"enumerate": "parallel"})

    # Second consider explicit enumeration in the model, where we
    # marginalize out the `which` variable by hand.
    def hand_model(data):
        mixture_probs = pyro.param("mixture_probs")
        for which in pyro.irange("which", len(mixture_probs)):
            with pyro.poutine.scale(scale=mixture_probs[which]):
                component_model(data, which, suffix="_{}".format(which))

    def hand_guide(data):
        pass

    data = dist.Normal(0., 2.).sample((3,))
    elbo = TraceEnum_ELBO(max_iarange_nesting=1, strict_enumeration_warning=False)
    auto_loss = elbo.differentiable_loss(auto_model, auto_guide, data)
    hand_loss = elbo.differentiable_loss(hand_model, hand_guide, data)
    _check_loss_and_grads(hand_loss, auto_loss)


def test_elbo_hmm_growth():
    pyro.clear_param_store()
    init_probs = torch.tensor([0.5, 0.5])
    elbo = TraceEnum_ELBO(max_iarange_nesting=0)

    def model(data):
        transition_probs = pyro.param("transition_probs",
                                      torch.tensor([[0.75, 0.25], [0.25, 0.75]]),
                                      constraint=constraints.simplex)
        emission_probs = pyro.param("emission_probs",
                                    torch.tensor([[0.75, 0.25], [0.25, 0.75]]),
                                    constraint=constraints.simplex)
        x = None
        for i, y in enumerate(data):
            probs = init_probs if x is None else transition_probs[x]
            x = pyro.sample("x_{}".format(i), dist.Categorical(probs))
            pyro.sample("y_{}".format(i), dist.Categorical(emission_probs[x]), obs=y)

    @config_enumerate(default="parallel")
    def guide(data):
        transition_probs = pyro.param("transition_probs",
                                      torch.tensor([[0.75, 0.25], [0.25, 0.75]]),
                                      constraint=constraints.simplex)
        x = None
        for i, y in enumerate(data):
            probs = init_probs if x is None else transition_probs[x]
            x = pyro.sample("x_{}".format(i), dist.Categorical(probs))

    sizes = range(2, 16)
    costs = []
    times1 = []
    times2 = []
    for size in sizes:
        data = torch.ones(size)

        time0 = timeit.default_timer()
        elbo.loss_and_grads(model, guide, data)  # compiles paths
        time1 = timeit.default_timer()
        elbo.loss_and_grads(model, guide, data)  # reuses compiled path
        time2 = timeit.default_timer()

        times1.append(time1 - time0)
        times2.append(time2 - time1)
        costs.append(LAST_CACHE_SIZE[0])

    collated_costs = defaultdict(list)
    for counts in costs:
        for key, cost in counts.items():
            collated_costs[key].append(cost)
    print('Growth:')
    print('sizes = {}'.format(repr(sizes)))
    print('costs = {}'.format(repr(dict(collated_costs))))
    print('times1 = {}'.format(repr(times1)))
    print('times2 = {}'.format(repr(times2)))

    for key, cost in collated_costs.items():
        dt = 3
        assert cost[-1 - dt - dt] - 2 * cost[-1 - dt] + cost[-1] == 0, '{} cost is not linear'.format(key)


@pytest.mark.xfail(reason="flakey on travis due to nondeterministic computations")
def test_elbo_dbn_growth():
    pyro.clear_param_store()
    elbo = TraceEnum_ELBO(max_iarange_nesting=0)

    def model(data):
        uniform = torch.tensor([0.5, 0.5])
        probs_z = pyro.param("probs_z",
                             torch.tensor([[0.75, 0.25], [0.25, 0.75]]),
                             constraint=constraints.simplex)
        for i, z in enumerate(data):
            pyro.sample("x_{}".format(i), dist.Categorical(uniform))
            y = pyro.sample("y_{}".format(i), dist.Categorical(uniform))
            pyro.sample("z_{}".format(i), dist.Categorical(probs_z[y]), obs=z)

    @config_enumerate(default="parallel")
    def guide(data):
        probs_x = pyro.param("probs_x",
                             torch.tensor([[0.75, 0.25], [0.25, 0.75]]),
                             constraint=constraints.simplex)
        probs_y = pyro.param("probs_y",
                             torch.tensor([[[0.75, 0.25], [0.45, 0.55]],
                                           [[0.55, 0.45], [0.25, 0.75]]]),
                             constraint=constraints.simplex)
        x = 0
        y = 0
        for i in range(len(data)):
            x = pyro.sample("x_{}".format(i), dist.Categorical(probs_x[x]))
            y = pyro.sample("y_{}".format(i), dist.Categorical(probs_y[x, y]))

    sizes = range(2, 16)
    costs = []
    times1 = []
    times2 = []
    for size in sizes:
        data = torch.ones(size)

        time0 = timeit.default_timer()
        elbo.loss_and_grads(model, guide, data)  # compiles paths
        time1 = timeit.default_timer()
        elbo.loss_and_grads(model, guide, data)  # reuses compiled path
        time2 = timeit.default_timer()

        times1.append(time1 - time0)
        times2.append(time2 - time1)
        costs.append(LAST_CACHE_SIZE[0])

    collated_costs = defaultdict(list)
    for counts in costs:
        for key, cost in counts.items():
            collated_costs[key].append(cost)
    print('Growth:')
    print('sizes = {}'.format(repr(sizes)))
    print('costs = {}'.format(repr(dict(collated_costs))))
    print('times1 = {}'.format(repr(times1)))
    print('times2 = {}'.format(repr(times2)))

    for key, cost in collated_costs.items():
        dt = 4
        assert cost[-1 - dt - dt] - 2 * cost[-1 - dt] + cost[-1] <= 2, \
            '{} cost is not approximately linear'.format(key)


@pytest.mark.parametrize("pi_a", [0.33])
@pytest.mark.parametrize("pi_b", [0.51, 0.77])
@pytest.mark.parametrize("pi_c", [0.37])
@pytest.mark.parametrize("N_b", [3, 4])
@pytest.mark.parametrize("N_c", [5, 6])
@pytest.mark.parametrize("enumerate1", ["sequential", "parallel"])
@pytest.mark.parametrize("expand", [True, False])
def test_bernoulli_pyramid_elbo_gradient(enumerate1, N_b, N_c, pi_a, pi_b, pi_c, expand):
    pyro.clear_param_store()

    def model():
        a = pyro.sample("a", dist.Bernoulli(0.33))
        with pyro.iarange("b_iarange", N_b):
            b = pyro.sample("b", dist.Bernoulli(0.25 * a + 0.50))
            with pyro.iarange("c_iarange", N_c):
                pyro.sample("c", dist.Bernoulli(0.15 * a + 0.20 * b + 0.32))

    def guide():
        qa = pyro.param("qa", torch.tensor(pi_a, requires_grad=True))
        qb = pyro.param("qb", torch.tensor(pi_b, requires_grad=True))
        qc = pyro.param("qc", torch.tensor(pi_c, requires_grad=True))
        pyro.sample("a", dist.Bernoulli(qa))
        with pyro.iarange("b_iarange", N_b):
            pyro.sample("b", dist.Bernoulli(qb).expand_by([N_b]))
            with pyro.iarange("c_iarange", N_c):
                pyro.sample("c", dist.Bernoulli(qc).expand_by([N_c, N_b]))

    logger.info("Computing gradients using surrogate loss")
    elbo = TraceEnum_ELBO(max_iarange_nesting=2,
                          strict_enumeration_warning=True)
    elbo.loss_and_grads(model, config_enumerate(guide, default=enumerate1, expand=expand))
    actual_grad_qa = pyro.param('qa').grad
    actual_grad_qb = pyro.param('qb').grad
    actual_grad_qc = pyro.param('qc').grad

    logger.info("Computing analytic gradients")
    qa = torch.tensor(pi_a, requires_grad=True)
    qb = torch.tensor(pi_b, requires_grad=True)
    qc = torch.tensor(pi_c, requires_grad=True)
    elbo = kl_divergence(dist.Bernoulli(qa), dist.Bernoulli(0.33))
    elbo = elbo + N_b * qa * kl_divergence(dist.Bernoulli(qb), dist.Bernoulli(0.75))
    elbo = elbo + N_b * (1.0 - qa) * kl_divergence(dist.Bernoulli(qb), dist.Bernoulli(0.50))
    elbo = elbo + N_c * N_b * qa * qb * kl_divergence(dist.Bernoulli(qc), dist.Bernoulli(0.67))
    elbo = elbo + N_c * N_b * (1.0 - qa) * qb * kl_divergence(dist.Bernoulli(qc), dist.Bernoulli(0.52))
    elbo = elbo + N_c * N_b * qa * (1.0 - qb) * kl_divergence(dist.Bernoulli(qc), dist.Bernoulli(0.47))
    elbo = elbo + N_c * N_b * (1.0 - qa) * (1.0 - qb) * kl_divergence(dist.Bernoulli(qc), dist.Bernoulli(0.32))
    expected_grad_qa, expected_grad_qb, expected_grad_qc = grad(elbo, [qa, qb, qc])

    prec = 0.001

    assert_equal(actual_grad_qa, expected_grad_qa, prec=prec, msg="".join([
        "\nqa expected = {}".format(expected_grad_qa.data.cpu().numpy()),
        "\nqa  actual = {}".format(actual_grad_qa.data.cpu().numpy()),
    ]))
    assert_equal(actual_grad_qb, expected_grad_qb, prec=prec, msg="".join([
        "\nqb expected = {}".format(expected_grad_qb.data.cpu().numpy()),
        "\nqb   actual = {}".format(actual_grad_qb.data.cpu().numpy()),
    ]))
    assert_equal(actual_grad_qc, expected_grad_qc, prec=prec, msg="".join([
        "\nqc expected = {}".format(expected_grad_qc.data.cpu().numpy()),
        "\nqc   actual = {}".format(actual_grad_qc.data.cpu().numpy()),
    ]))


@pytest.mark.parametrize("pi_a", [0.33])
@pytest.mark.parametrize("pi_b", [0.51])
@pytest.mark.parametrize("pi_c", [0.37])
@pytest.mark.parametrize("pi_d", [0.29])
@pytest.mark.parametrize("b_factor", [0.03, 0.04])
@pytest.mark.parametrize("c_factor", [0.04, 0.06])
@pytest.mark.parametrize("d_offset", [0.32])
@pytest.mark.parametrize("enumerate1", ["sequential", "parallel"])
@pytest.mark.parametrize("expand", [True, False])
def test_bernoulli_non_tree_elbo_gradient(enumerate1, b_factor, c_factor, pi_a, pi_b, pi_c, pi_d,
                                          expand, d_offset, N_b=2, N_c=2):
    pyro.clear_param_store()

    def model():
        a = pyro.sample("a", dist.Bernoulli(0.33))
        b = pyro.sample("b", dist.Bernoulli(0.25 * a + 0.50))
        c = pyro.sample("c", dist.Bernoulli(0.25 * a + 0.10 * b + 0.50))
        pyro.sample("d", dist.Bernoulli(b_factor * b + c_factor * c + d_offset))

    def guide():
        qa = pyro.param("qa", torch.tensor(pi_a, requires_grad=True))
        qb = pyro.param("qb", torch.tensor(pi_b, requires_grad=True))
        qc = pyro.param("qc", torch.tensor(pi_c, requires_grad=True))
        qd = pyro.param("qd", torch.tensor(pi_d, requires_grad=True))
        pyro.sample("a", dist.Bernoulli(qa))
        pyro.sample("b", dist.Bernoulli(qb))
        pyro.sample("c", dist.Bernoulli(qc))
        pyro.sample("d", dist.Bernoulli(qd))

    logger.info("Computing gradients using surrogate loss")
    elbo = TraceEnum_ELBO(max_iarange_nesting=2,
                          strict_enumeration_warning=True)
    elbo.loss_and_grads(model, config_enumerate(guide, default=enumerate1, expand=expand))
    actual_grad_qa = pyro.param('qa').grad
    actual_grad_qb = pyro.param('qb').grad
    actual_grad_qc = pyro.param('qc').grad
    actual_grad_qd = pyro.param('qd').grad

    logger.info("Computing analytic gradients")
    qa = torch.tensor(pi_a, requires_grad=True)
    qb = torch.tensor(pi_b, requires_grad=True)
    qc = torch.tensor(pi_c, requires_grad=True)
    qd = torch.tensor(pi_d, requires_grad=True)

    elbo = kl_divergence(dist.Bernoulli(qa), dist.Bernoulli(0.33))
    elbo = elbo + qa * kl_divergence(dist.Bernoulli(qb), dist.Bernoulli(0.75))
    elbo = elbo + (1.0 - qa) * kl_divergence(dist.Bernoulli(qb), dist.Bernoulli(0.50))

    elbo = elbo + qa * qb * kl_divergence(dist.Bernoulli(qc), dist.Bernoulli(0.85))
    elbo = elbo + (1.0 - qa) * qb * kl_divergence(dist.Bernoulli(qc), dist.Bernoulli(0.60))
    elbo = elbo + qa * (1.0 - qb) * kl_divergence(dist.Bernoulli(qc), dist.Bernoulli(0.75))
    elbo = elbo + (1.0 - qa) * (1.0 - qb) * kl_divergence(dist.Bernoulli(qc), dist.Bernoulli(0.50))

    elbo = elbo + qb * qc * kl_divergence(dist.Bernoulli(qd), dist.Bernoulli(b_factor + c_factor + d_offset))
    elbo = elbo + (1.0 - qb) * qc * kl_divergence(dist.Bernoulli(qd), dist.Bernoulli(c_factor + d_offset))
    elbo = elbo + qb * (1.0 - qc) * kl_divergence(dist.Bernoulli(qd), dist.Bernoulli(b_factor + d_offset))
    elbo = elbo + (1.0 - qb) * (1.0 - qc) * kl_divergence(dist.Bernoulli(qd), dist.Bernoulli(d_offset))

    expected_grad_qa, expected_grad_qb, expected_grad_qc, expected_grad_qd = grad(elbo, [qa, qb, qc, qd])

    prec = 0.0001

    assert_equal(actual_grad_qa, expected_grad_qa, prec=prec, msg="".join([
        "\nqa expected = {}".format(expected_grad_qa.data.cpu().numpy()),
        "\nqa  actual = {}".format(actual_grad_qa.data.cpu().numpy()),
    ]))
    assert_equal(actual_grad_qb, expected_grad_qb, prec=prec, msg="".join([
        "\nqb expected = {}".format(expected_grad_qb.data.cpu().numpy()),
        "\nqb   actual = {}".format(actual_grad_qb.data.cpu().numpy()),
    ]))
    assert_equal(actual_grad_qc, expected_grad_qc, prec=prec, msg="".join([
        "\nqc expected = {}".format(expected_grad_qc.data.cpu().numpy()),
        "\nqc   actual = {}".format(actual_grad_qc.data.cpu().numpy()),
    ]))
    assert_equal(actual_grad_qd, expected_grad_qd, prec=prec, msg="".join([
        "\nqd expected = {}".format(expected_grad_qd.data.cpu().numpy()),
        "\nqd   actual = {}".format(actual_grad_qd.data.cpu().numpy()),
    ]))


@pytest.mark.parametrize("gate", [0.1, 0.25, 0.5, 0.75, 0.9])
@pytest.mark.parametrize("rate", [0.1, 1., 3.])
def test_elbo_zip(gate, rate):
    # test for ZIP distribution
    @poutine.broadcast
    def zip_model(data):
        gate = pyro.param("gate")
        rate = pyro.param("rate")
        with pyro.iarange("data", len(data)):
            pyro.sample("obs", dist.ZeroInflatedPoisson(gate, rate), obs=data)

    @poutine.broadcast
    def composite_model(data):
        gate = pyro.param("gate")
        rate = pyro.param("rate")
        dist1 = dist.Delta(torch.tensor(0.))
        dist0 = dist.Poisson(rate)
        with pyro.iarange("data", len(data)):
            mask = pyro.sample("mask", dist.Bernoulli(gate), infer={"enumerate": "parallel"}).byte()
            pyro.sample("obs", dist.MaskedMixture(mask, dist0, dist1), obs=data)

    def guide(data):
        pass

    gate = pyro.param("gate", torch.tensor(gate), constraint=constraints.unit_interval)
    rate = pyro.param("rate", torch.tensor(rate), constraint=constraints.positive)

    data = torch.tensor([0., 1., 2.])
    elbo = TraceEnum_ELBO(max_iarange_nesting=1, strict_enumeration_warning=False)
    zip_loss = elbo.differentiable_loss(zip_model, guide, data)
    composite_loss = elbo.differentiable_loss(composite_model, guide, data)
    _check_loss_and_grads(zip_loss, composite_loss)


@pytest.mark.parametrize("mixture,scale", [
    (dist.MixtureOfDiagNormals, [[2., 1.], [1., 2], [4., 4.]]),
    (dist.MixtureOfDiagNormalsSharedCovariance, [2., 1.]),
])
def test_mixture_of_diag_normals(mixture, scale):
    # K = 3, D = 2
    pyro.param("locs", torch.tensor([[0., 0.], [0., 1.], [0., 10.]]))
    pyro.param("coord_scale", torch.tensor(scale), constraint=constraints.positive)
    pyro.param("component_logits", torch.tensor([0., -1., 2.]))
    data = torch.tensor([[0., 0.], [1., 1.], [2., 3.], [1., 11.]])

    def auto_model():
        locs = pyro.param("locs")
        coord_scale = pyro.param("coord_scale")
        component_logits = pyro.param("component_logits")
        with pyro.iarange("data", len(data)):
            pyro.sample("obs", mixture(locs, coord_scale, component_logits), obs=data)

    def hand_model():
        locs = pyro.param("locs")
        coord_scale = pyro.param("coord_scale")
        component_logits = pyro.param("component_logits")
        with pyro.iarange("data", len(data), dim=-2):
            which = pyro.sample("mask", dist.Categorical(logits=component_logits),
                                infer={"enumerate": "parallel"})
            with pyro.iarange("components", len(component_logits), dim=-1) as component_ind:
                with poutine.mask(mask=(which == component_ind)):
                    pyro.sample("obs", dist.Normal(locs, coord_scale).independent(1),
                                obs=data.unsqueeze(-2))

    def guide():
        pass

    elbo = TraceEnum_ELBO(max_iarange_nesting=2, strict_enumeration_warning=False)
    auto_loss = elbo.differentiable_loss(auto_model, guide)
    hand_loss = elbo.differentiable_loss(hand_model, guide)
    _check_loss_and_grads(hand_loss, auto_loss)


@pytest.mark.parametrize("Dist, prior", [
    (dist.Bernoulli, 0.2),
    (dist.Categorical, [0.2, 0.8]),
    (dist.Categorical, [0.2, 0.3, 0.5]),
    (dist.Categorical, [0.2, 0.3, 0.3, 0.2]),
    (dist.OneHotCategorical, [0.2, 0.8]),
    (dist.OneHotCategorical, [0.2, 0.3, 0.5]),
    (dist.OneHotCategorical, [0.2, 0.3, 0.3, 0.2]),
])
def test_compute_marginals_single(Dist, prior):
    prior = torch.tensor(prior)
    data = torch.tensor([0., 0.1, 0.2, 0.9, 1.0, 1.1])

    @config_enumerate(default="parallel")
    def model():
        locs = torch.tensor([-1., 0., 1., 2.])
        x = pyro.sample("x", Dist(prior))
        if Dist is dist.Bernoulli:
            x = x.long()
        elif Dist is dist.OneHotCategorical:
            x = x.max(-1)[1]
        with pyro.iarange("data", len(data)):
            pyro.sample("obs", dist.Normal(locs[x], 1.), obs=data)

    # First compute marginals using an empty guide.
    def empty_guide():
        pass

    elbo = TraceEnum_ELBO(max_iarange_nesting=1)
    marginals = elbo.compute_marginals(model, empty_guide)
    assert len(marginals) == 1
    assert type(marginals["x"]) is Dist
    probs = marginals["x"].probs
    assert probs.shape == prior.shape

    # Next insert the computed marginals in an enumerating guide
    # and ensure that they are exact, or at least locally optimal.
    pyro.param("probs", probs)

    @config_enumerate(default="parallel")
    def exact_guide():
        probs = pyro.param("probs")
        pyro.sample("x", Dist(probs))

    loss = elbo.differentiable_loss(model, exact_guide)
    assert_equal(grad(loss, [pyro.param("probs")])[0], torch.zeros_like(probs))


@pytest.mark.parametrize('ok,enumerate_guide,num_particles,vectorize_particles', [
    (True, None, 1, False),
    (False, "sequential", 1, False),
    (False, "parallel", 1, False),
    (False, None, 2, False),
    (False, None, 2, True),
])
def test_compute_marginals_restrictions(ok, enumerate_guide, num_particles, vectorize_particles):

    @config_enumerate(default="parallel")
    def model():
        w = pyro.sample("w", dist.Bernoulli(0.1))
        x = pyro.sample("x", dist.Bernoulli(0.2))
        y = pyro.sample("y", dist.Bernoulli(0.3))
        z = pyro.sample("z", dist.Bernoulli(0.4))
        pyro.sample("obs", dist.Normal(0., 1.), obs=w + x + y + z)

    @config_enumerate(default=enumerate_guide)
    def guide():
        pyro.sample("w", dist.Bernoulli(0.4))
        pyro.sample("y", dist.Bernoulli(0.7))

    # Check that the ELBO works fine.
    elbo = TraceEnum_ELBO(max_iarange_nesting=0,
                          num_particles=num_particles,
                          vectorize_particles=vectorize_particles)
    loss = elbo.loss(model, guide)
    assert not torch_isnan(loss)

    if ok:
        marginals = elbo.compute_marginals(model, guide)
        assert set(marginals.keys()) == {"x", "z"}
    else:
        with pytest.raises(NotImplementedError, match="compute_marginals"):
            elbo.compute_marginals(model, guide)


@pytest.mark.parametrize('size', [1, 2, 3, 4, 10, 20, 30])
def test_compute_marginals_hmm(size):

    @config_enumerate(default="parallel")
    def model(data):
        transition_probs = torch.tensor([[0.75, 0.25], [0.25, 0.75]])
        emission_probs = torch.tensor([[0.75, 0.25], [0.25, 0.75]])
        x = torch.tensor(0)
        for i, y in enumerate(data):
            x = pyro.sample("x_{}".format(i), dist.Categorical(transition_probs[x]))
            pyro.sample("y_{}".format(i), dist.Categorical(emission_probs[x]), obs=y)

        pyro.sample("x_{}".format(len(data)), dist.Categorical(transition_probs[x]),
                    obs=torch.tensor(1))

    def guide(data):
        pass

    data = torch.zeros(size, dtype=torch.long)
    elbo = TraceEnum_ELBO(max_iarange_nesting=0)
    marginals = elbo.compute_marginals(model, guide, data)
    assert set(marginals.keys()) == {"x_{}".format(i) for i in range(size)}
    for i in range(size):
        d = marginals["x_{}".format(i)]
        assert d.batch_shape == ()

    # The x's should be monotonically increasing, since we've observed x[-1]==0
    # and x[size]==1, and since the y's are constant.
    for i in range(size - 1):
        d1 = marginals["x_{}".format(i)]
        d2 = marginals["x_{}".format(i + 1)]
        assert d1.probs[0] > d2.probs[0]
        assert d1.probs[1] < d2.probs[1]


@pytest.mark.parametrize("data", [
    [None, None],
    [torch.tensor(0.), None],
    [None, torch.tensor(0.)],
    [torch.tensor(0.), torch.tensor(0)],
])
def test_backwardsample_posterior_smoke(data):

    @config_enumerate(default="parallel")
    def model(data):
        xs = list(data)
        zs = []
        for i in range(2):
            K = i + 2  # number of mixture components
            zs.append(pyro.sample("z_{}".format(i),
                                  dist.Categorical(torch.ones(K))))
            if i == 0:
                loc = pyro.param("loc", torch.randn(K))[zs[i]]
                xs[i] = pyro.sample("x_{}".format(i),
                                    dist.Normal(loc, 1.), obs=data[i])
            elif i == 1:
                logits = pyro.param("logits", torch.randn(K, 2))[zs[i]]
                xs[i] = pyro.sample("x_{}".format(i),
                                    dist.Categorical(logits=logits),
                                    obs=data[i])

        z12 = zs[0] + 2 * zs[1]
        pyro.sample("z_12", dist.Categorical(torch.arange(6.)), obs=z12)
        return xs, zs

    def guide(data):
<<<<<<< HEAD
        if data[0] is None:
            pyro.sample("x_0", dist.Normal(0., 1.))
=======
        pass
>>>>>>> b6cf9d52

    elbo = TraceEnum_ELBO(max_iarange_nesting=1)
    xs, zs = elbo.sample_posterior(model, guide, data)
    for x, datum in zip(xs, data):
        assert datum is None or datum is x
<<<<<<< HEAD


@pytest.mark.parametrize('ok,enumerate_guide,num_particles,vectorize_particles', [
    xfail_param(True, None, 1, False, reason='shape error'),
=======
    for z in zs:
        assert z.shape == ()


def test_backwardsample_posterior_2():
    num_particles = 10000

    @config_enumerate(default="parallel")
    def model(data):
        with pyro.iarange("particles", num_particles):
            p_z = torch.tensor([0.1, 0.9])
            x = pyro.sample("x", dist.Categorical(torch.tensor([0.5, 0.5])))
            z = pyro.sample("z", dist.Bernoulli(p_z[x]), obs=data)
        return x, z

    def guide(data):
        pass

    elbo = TraceEnum_ELBO(max_iarange_nesting=1)
    x, z = elbo.sample_posterior(model, guide, data=torch.zeros(num_particles))
    expected = 0.9
    actual = (x.type_as(z) == z).float().mean().item()
    assert abs(expected - actual) < 0.05


def test_backwardsample_posterior_3():
    num_particles = 10000

    @config_enumerate(default="parallel")
    def model(data):
        with pyro.iarange("particles", num_particles):
            p_z = torch.tensor([[0.9, 0.1], [0.1, 0.9]])
            x = pyro.sample("x", dist.Categorical(torch.tensor([0.5, 0.5])))
            y = pyro.sample("y", dist.Categorical(torch.tensor([0.5, 0.5])))
            z = pyro.sample("z", dist.Bernoulli(p_z[x, y]), obs=data)
        return x, y, z

    def guide(data):
        pass

    elbo = TraceEnum_ELBO(max_iarange_nesting=1)

    x, y, z = elbo.sample_posterior(model, guide, data=torch.ones(num_particles))
    expected = 0.9
    actual = (x == y).float().mean().item()
    assert abs(expected - actual) < 0.05

    x, y, z = elbo.sample_posterior(model, guide, data=torch.zeros(num_particles))
    expected = 0.1
    actual = (x == y).float().mean().item()
    assert abs(expected - actual) < 0.05


@pytest.mark.parametrize('ok,enumerate_guide,num_particles,vectorize_particles', [
    (True, None, 1, False),
>>>>>>> b6cf9d52
    (False, "sequential", 1, False),
    (False, "parallel", 1, False),
    (False, None, 2, False),
    (False, None, 2, True),
])
def test_backwardsample_posterior_restrictions(ok, enumerate_guide, num_particles, vectorize_particles):

    @config_enumerate(default="parallel")
    def model():
        w = pyro.sample("w", dist.Bernoulli(0.1))
        x = pyro.sample("x", dist.Bernoulli(0.2))
        y = pyro.sample("y", dist.Bernoulli(0.3))
        z = pyro.sample("z", dist.Bernoulli(0.4))
        pyro.sample("obs", dist.Normal(0., 1.), obs=w + x + y + z)
        return w, x, y, z

    @config_enumerate(default=enumerate_guide)
    def guide():
        pyro.sample("w", dist.Bernoulli(0.4))
        pyro.sample("y", dist.Bernoulli(0.7))

    # Check that the ELBO works fine.
    elbo = TraceEnum_ELBO(max_iarange_nesting=0,
                          num_particles=num_particles,
                          vectorize_particles=vectorize_particles)
    loss = elbo.loss(model, guide)
    assert not torch_isnan(loss)

    if ok:
        w, x, y, z = elbo.sample_posterior(model, guide)
        assert w.shape == ()
        assert x.shape == ()
        assert y.shape == ()
        assert z.shape == ()
    else:
        with pytest.raises(NotImplementedError, match="sample_posterior"):
            elbo.sample_posterior(model, guide)<|MERGE_RESOLUTION|>--- conflicted
+++ resolved
@@ -20,7 +20,7 @@
 from pyro.infer.traceenum_elbo import TraceEnum_ELBO
 from pyro.infer.util import LAST_CACHE_SIZE
 from pyro.util import torch_isnan
-from tests.common import assert_equal, xfail_param
+from tests.common import assert_equal
 
 try:
     from contextlib import ExitStack  # python 3
@@ -2973,23 +2973,12 @@
         return xs, zs
 
     def guide(data):
-<<<<<<< HEAD
-        if data[0] is None:
-            pyro.sample("x_0", dist.Normal(0., 1.))
-=======
         pass
->>>>>>> b6cf9d52
 
     elbo = TraceEnum_ELBO(max_iarange_nesting=1)
     xs, zs = elbo.sample_posterior(model, guide, data)
     for x, datum in zip(xs, data):
         assert datum is None or datum is x
-<<<<<<< HEAD
-
-
-@pytest.mark.parametrize('ok,enumerate_guide,num_particles,vectorize_particles', [
-    xfail_param(True, None, 1, False, reason='shape error'),
-=======
     for z in zs:
         assert z.shape == ()
 
@@ -3045,7 +3034,6 @@
 
 @pytest.mark.parametrize('ok,enumerate_guide,num_particles,vectorize_particles', [
     (True, None, 1, False),
->>>>>>> b6cf9d52
     (False, "sequential", 1, False),
     (False, "parallel", 1, False),
     (False, None, 2, False),
